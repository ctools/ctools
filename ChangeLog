--- conflicted
+++ resolved
@@ -1,4 +1,3 @@
-<<<<<<< HEAD
 2020-12-03
 
         * Version 2.0.0 released
@@ -11,14 +10,14 @@
         Replace std::tmpnam() by gammalib::tmpnam() function in ctselect (#3324)
         Remove implicit conversion warnings (#3324)
         Add support of rectangular On/Off regions (#3248)
-=======
+
+
 2020-12-02
 
         * Bug fix version 1.7.3 released
         ================================
-        
+
         Import matplotlib first in example scripts (#3423)
->>>>>>> 425945d5
 
 
 2020-10-15
