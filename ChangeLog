<<<<<<< HEAD
2017-10-10
=======
2017-08-11
>>>>>>> fe0597f6

        * Version 1.5.0 released
        ========================

        Enhance efficiency of computations in ctmodel (#2189)
        Use t-type parameters for all "tmin" and "tmax" parameters (#1864)
        Add keywords to sky maps produced by ctskymap (#2194)


2017-07-28

        * Version 1.4.0 released
        ========================

        Fix ctmodel bug for stacked analysis with diffuse maps or cubes (#2171)
        Install ctools header files (#2145)
        Parallelize event binning in ctbin using OpenMP (#1970)


2017-07-07

        * Bug fix version 1.3.1 released
        ================================

        ctbkgcube creates XML files compliant with non-CTA instruments (#2140)
        Reduce computation time of ctmodel and parallelize using OpenMP (#2147)
        Fix csresmap significance computation error (#2136)
        Use MigMatrixNoTheta2cut_offaxis and AngularPSF2DEtrue_offaxis histograms to
          compute PSF and energy dispersion IRFs (#2135)
        Add self.logFileOpen() to cstsmapsplit.execute() method (#2127)
        Properly forward working log file pointer in ctobssim::set_mc_id_names() (#2123)
        Correct computation of standard deviations in cssrcdetect
        csobsselect accepts an observation container upon construction


2017-06-07

        * Version 1.3.0 released
        ========================

        Correct covariance matrix computation in ctbutterfly (#2121)
        Add missing *.i SWIG file into release tarball (#2114)
        Add "phase" parameter to ctselect (#1996)
        Add ctprob tool (#1991)
        Implement regression scheme in cssens and remove num_avg parameter (#1989)
        Copy cscripts into bin directory instead of creating a symbolic links (#1987)
        If code originates from Git, always compile the Python bindings (#1985)
        Raise exception instead of exiting with return code in Python tests (#1983)
        Add ctphase tool (#1982)
        Support energy boundary FITS file in ctmapcube (#1978)
        Add csebins script (#1976)
        Consider RoI in ctskymap and use numerical integration for IRF (#1975)
        ctlike stores covariance matrix in either CSV or FITS format (#1863)
        Use correct ROOT histograms in csroot2caldb
        Implement Gaussian error propagation in ctbutterfly (#1862)
        Support of map cubes lying outside RoI in ctobssim 
        ctbkgcube throws exception if no background model is found (#1652)
        ctobssim adds Monte Carlo identifiers to simulated events (#1483)
        Set local language to english (#1370)
        Enhance logfile output of csroot2caldb script
        Set default deadc value to 0.98 (CTA has <2% deadtime)


2017-05-30

        * Bug fix version 1.2.1 released
        ================================

        Include SWIG interface files into tarball
        Avoid double execution to ctexpcube


2017-02-09

        * Version 1.2.0 released
        ========================

        Replace has_key() by in for Python 3.x compatibility (#1924)
        cslightcrv no longer accepts counts cubes on input (#1920)
        Set ctbin reference time to CTA reference time (#1922)
        Change ds9file parameter to outds9file
        Add cssrcdetect script (#1617)
        Add background subtraction to ctskymap tool (#1882)
        Add csobsselect script (#1881)
        Add csmodelselect script (#1879)
        Add startindex parameter to ctobssim (#1878)
        Fix energy boundary handline in cssens (#1873)
        Add outcovmat parameter to ctlike (#1863)
        Add publish parameter and methods to ctobssim, ctselect, cslightcrv and csspec (#1871)
        Add csviscube script (#1853)
        Add zenith and azimuth angle information to IRF caldb (#1853)
        Fix ctbin segfault bug for varying energy thresholds (#1850)
        Make csresmap enumbins parameter hidden (#1844)
        Rename ctskymap::map() to ctskymap::skymap() (#1828)
        Introduce ctobservation and ctlikelihood base classes (#1828, #1846)
        Remove ctselect::time_reference() method
        Add ctool and cscript pars() methods (#1838)
        Fix ctbin::save() bug for empty observation container (#1835)
        Fix exception when calling ctools clear() methods (#1835)
        Add support for new spectral models in ctulimit (#1832)
        Add support modules to cscripts (#1830)
        Fix lacking coverage measure for cscripts execution (#1827)
        Set "addbounds" parameters by default to "no" (#1819)


2016-07-24

        * Version 1.1.0 released
        ========================

        Adapt to new spatial (#1818) and spectral model names (#1821)
        Fix stacked analysis bias (#1819)
        Add background model science verification (#1815)
        Add cstsmapsplit script (#1797)
        Add unit tests for all example scripts
        Handle zero parameter errors in ctulimit (#1795)
        Compute counts cube weights in ctbin (#1789)
        Adapt to new stacked cube interface (#1788)
        Add ctools and cscripts unit tests
        Add "bgdoversample" and "bgdinfill" parameters to csroot2caldb
        Add csobsdef.pntdef() method (#1771)
        Add ctmapcube tool (#1760)
        Add "seed" parameter to cspull (#1755)
        Add ctedispcube tool (#1724)
        Test and import IACT scripts only for Python 2.6+ (#1715)
        Adapt to revise GTime operators (#1714)
        Add publish() methods to tools producing images (#1710)
        Read ahead output filename in cterror (#1700)
        Subdivide simulation energy range in ctobssim (#1673)
        Delete existing events before simulation in ctobssim (#1663)
        Add csiactcopy script (#1661)
        Add documentation for IACT analysis (#1646)
        ctselect allows usage of non-default events and GTI extensions (#1598)
        Add csworkflow workflow manager script (#1508)
        Support out of source builds (#1484)


2016-01-27

        * Bug fix version 1.0.1 released
        ================================

        Re-enable ctmodel computation for stacked analysis (#1609)
        Solve compatibility issues with Anaconda on Mac OS X (#1607)
        Change diffuse map for science verification


2015-12-18

        * Version 1.0.0 released
        ========================

        Update end-user documentation
        Rename cshessobs to csiactobs and add csiactdata (#1608)
        Ignore errors in El Capitan post processing (#1605)
        Change GException to RuntimeError in cscripts (#1604)
        Adapt to GammaLib interface changs (#1603)
        Add csobs2caldb script (#1579)
        Add csobsinfo, csmodelinfo, csmodelmerge, cstsmapmerge (#1578)
        Implement handling of stacked data in csspec (#1566)
        Resolve Python test problem on El Capitan (#1563)


2015-10-31

        * Version 0.10.0 released
        =========================

        Add science verification tests (#1555)
        Specifying --help on command line displays help text (#572)
        Limit power law parameters in ctbkgcube (#1547)
        Extend cspull to stacked analysis (#1503)
        Add tests for installed ctools version (#1486)
        Create cscripts Python module, move obsutils in that module (#1470)
        Add csinfo script (#1489)
        Removed obsutils.spectrum() function (replaced by csspec)
        Add cterror tool
        Check existence of ROI in ctbin (#1476)
        Allocate optimizer in ctlike upon construction (#1471)
        Move cscripts into the ctools Python module (#1470)


2015-05-22

        * Version 0.9.0 released
        ========================

        Adapt to GammaLib 0.10.0 interface
        Do not import automatically Python scripts
        Support INDEF/NONE/UNDEF/UNDEFINED parameters in ctselect
        Modify cssens parameter interface (#1426)
        Add csobsdef script (#1429)
        Add ctulimit tool (#1363)
        Allow ctmodel usage for stacked analysis from command line
        Correct rate check in ctobssim for map cubes (#1452)
        Handle background cubes for stacked analysis (#1371)
        Add csspec script (#1364)
        Add cslightcrv script (#1365)
        Correct sensitivity computation in cssens


2015-01-08

        * Bug fix version 0.8.1 released
        ================================

        Include Python wrappers in source code distribution


2014-11-08

        * Version 0.8.0 released
        ========================

        Clean-up public interface
        Adapt to GammaLib 0.9.0 interface
        Add ctexpcube tool (generates exposure cube)
        Add ctpsfcube tool (generates PSF cube)
        Add ctbkgcube tool (generates background cube)
        Add ctcubemask tool (masks event bins in event cube)
        Add cttsmap tool (generates TS map)
        Add ctbutterfly tool (generates butterfly diagram)
        Add csresmap script (generates residual map)
        Introduce ctool base class
        ctbin now always merges event lists into a single counts cube
        ctmodel now always creates a single model cube
        Support energy dispersion in ctobssim, ctlike and ctmodel	
        Correct ctobssim for thread safety
        Support save and user energy thresholds in ctselect
        Correctly apply time references in ctselect
        Reduce memory usage
        Move obsutils to ctools namespace
        Add several functions to obsutils
        Enhance documentation


2014-02-20

        * Bug fix Version 0.7.2 released
        ================================

        Add logL and event statistics to cspull output file
        Properly close temporary file in ctselect (#1149)


2014-02-05
        
        * Bug fix Version 0.7.1 released
        ================================
        
        Added missing hyphens in pfiles synchronisation section (#1091)
        Add configuration test script (#1091)
        Correctly filter instrument and id attributes in ctobssim
        Use reworked GCaldb for calibration data access (#1116)


2014-01-18

        * Version 0.7.0 released
        ========================

        Adapt to GammaLib-00-08-00 interface
        ctobssim now only simulates events within ROI and supports
          all kinds of data space models; time slice durations are
          determined based on source flux
        ctbin now implements LIN and FILE binning algorithms
        ctbin, ctskymap and ctmodel now generate maps with
          increasing longitude to the left
        Update parameter files if necessary


2012-12-21

        * Version 0.6.0 released
        ========================

        Add ctmodel tool
        Add usepnt parameter to ctselect
        Adapt to GammaLib-00-07-00 interface
        Correct ctobssim usage of seed value


2012-10-11

        * Bug fix version 0.5.2 released
        ================================

        Correct gcc 4.2.x OpenMP dlopen() test


2012-09-18

        * Bug fix version 0.5.1 released
        ================================

        clang++ compiler precedence is only taken for Mac OS X >= 10.7
        Omit Python checks if Python bindings are disabled
        Enhance OpenMP configuration on Darwin
        Export MACOSX_DEPLOYMENT_TARGET only for --enable-universalsdk
        Improve Python bindings configuration
        Add TEST_ENV_DIR to load library path


2012-09-14

        * Version 0.5.0 released
        ========================

	Add observation definition XML files support to ctobssim
        Improve logging information for ctlike
        Add OpenPM support


2012-03-08

        * Version 0.4.0 released
        ========================

        Add handling of observation definition XML files to ctselect
        Add handling of observation definition XML files to ctbin
        Add handling of observation definition XML files to ctlike
        Add deadtime correction factor to ctobssim
        No longer query output parameters first
        Remove method parameter from ctlike
        Replace evfile and cntmap parameters by infile parameter in ctlike
        Add configure options for Mac OSX universal builds
        Remove automake dependency tracking
        Improve building of Python bindings


2011-10-06

        * Version 0.3.0 released
        ========================

        Renamed to ctools


2011-10-03

        * Version 0.2.5 released
        ========================

        ctbin extracts the image centre from an observation if provided
        Add models directory
        Add examples directory
        Add scripts directory


2011-07-20

        * Version 0.2.4 released
        ========================

        Improve configure script
        Add scripts for ctatools environment setting


2011-07-09

        * Version 0.2.3 released
        ========================

        Improve configure script


2011-02-24

        * Version 0.2.1 released
        ========================

        Correct test environment
        Adjust Python wrapper compile option on Darwin


2011-02-21

        * Version 0.2.0 released
        ========================

        Standardize Python interface
        Add unit test (make check)
        Add html documentation


2011-02-02

        * Version 0.1.0 released
        ========================

        Initial release of the ctatools<|MERGE_RESOLUTION|>--- conflicted
+++ resolved
@@ -1,15 +1,11 @@
-<<<<<<< HEAD
-2017-10-10
-=======
-2017-08-11
->>>>>>> fe0597f6
+2017-10-11
 
         * Version 1.5.0 released
         ========================
 
+        Add keywords to sky maps produced by ctskymap (#2194)
         Enhance efficiency of computations in ctmodel (#2189)
         Use t-type parameters for all "tmin" and "tmax" parameters (#1864)
-        Add keywords to sky maps produced by ctskymap (#2194)
 
 
 2017-07-28
