2018-11-07

        * Version 1.6.0 released
        ========================

<<<<<<< HEAD
        Add Jupyter notebooks for H.E.S.S. DR1 (#2712)
=======
        Apply event bin weighting in ctmodel for stacked computation (#2721)
>>>>>>> 866440e8
        Add code generator (#2709)
        Add csbkgmodel script (#2694)
        Compute DETX and DETY in ctmodel if they are not available (#2694)
        Do no longer set missing boundaries in ctool::get_observations and
          ctool::setup_observations (#2686)
        Unnormalize background cube values in ctbkgcube (#2685)
        Account for varying energy thresholds in ctbin weight computation (#2685)
        Add ctbkgcube::cntcube() method (#2685)
        Avoid ctselect error in case that RoI radius is unchanged (#2682)
        Add "use_irf_bkg" parameter to cslightcrv
        Add "like_accuracy" parameter to likelihood tools and scripts (#2662)
        Do not skip bins with zero counts in csspec (#2671)
        Use "ENERG" instead of "ETRUE" in energy dispersion axis names in csroot2caldb (#2670)
        Add hidden "use_irf_bkg" parameter to csphagen (#2659)
        Use full RMF true energy range for On/Off analysis in csspec (#2656)
        Defer import of ROOT module in csroot2caldb to run method (#2652)
        Transparently update parameter files (#2513)
        Make cssrcdetect more robust (#2498)
        Change formula for number of true energy bins in csphagen (#2490)
        Remove ctools::is_valid_filename() method
        Handle zero model for SUBDIV method in show_response.py (#2456)
        Add Exponential spectral model to science verification (#2454)
        Fix bug when using precomputed model in csresspec (#2448)
        Parallelise cslightcrv, csphasecrv, csspec, cssens, csphagen, cspull and
          cstsdist and add nthreads parameter to ctobssim, ctbin, ctlike, cterror
          and ctmodel (#2421)
        Keep existing library path in installation script on Mac OS X (#2420)
        csphagen produces Xspec compliant data (#2404)
        Add show_rmf.py example script
        Change CTA 3D background "BGD" keywords to "BKG" (#2343)
        Add ras() and decs() methods to csobsinfo (#2313)
        Also compute TS in csspec for On/Off analysis using wstat statistic (#2312)
        Allow specifying of input sky map in ctskymap (#2311)
        Accelerate IRF and RING background methods in ctskymap (#2309)
        Add upper limit computation is csspec for NODES method (#2233)
        Define MET with respect to the observation time reference or "mjdref"
          parameter (#2054)
        Implement Python pickeling support (#1938)


2018-04-26

        * Bug fix version 1.5.2 released
        ================================

        Only for compliance with GammaLib 1.5.2


2018-03-26

        * Bug fix version 1.5.1 released
        ================================

        Fix MANPATH for Mac OS X systems (#2420)
        Take energy dispersion in csresspec modelling into account (#2341)
        Enable using csphagen for HESS, VERITAS and MAGIC observations (#2307)


        * Version 1.5.0 released
        ========================

        Correct diffuse map cube upper limit computation in ctulimit (#2298)
        Add tmin and tmax parameters to csobsselect (#2297)
        Change DATE_OBS, DATE_END, TIME_OBS and TIME_END FITS keywords into DATA-OBS,
          DATE-END, TIME-OBS and TIME-END
        Add CUSTOM background method to csphagen script (#2284)
        Add csresspec script (#2289)
        Add ctools::time_reference constant and remove ctools::time_reference()
          method (#2295)
        Correctly strip .gz suffix from output filenames (#2287)
        Support On/Off analysis in cslightcrv and csphasecrv (#2273)
        ctselect informs about non-overlapping time interval (#2272)
        Add tutorial for classical analysis (#2267)
        In case of an error, test output is now written into log file (#2264)
        Fix chatter level handling in ctpsfcube (#2262)
        Handle On/Off observations by cspull (#2260)
        Add "statistic" parameter to all likelihood tools and scripts (#2237)
        Rename ctlike "stat" parameter to "statistic" (#2237)
        Enable handling of On/Off observations in csspec (#2231)
        Add csphagen script (#2208)
        Add RING background method to ctskymap (#2207)
        Add keywords to sky maps produced by ctskymap (#2194)
        Enhance efficiency of computations in ctmodel (#2189)
        cscripts::execute() no longer creates log files (#2182)
        Add csmodelsois script (#2180)
        Add "NODES" method to csspec to support non-CTA analysis (#1927)
        Use t-type parameters for all "tmin" and "tmax" parameters (#1864)
        Set OBS_ID in ctobssim (#1836)
        Revise cstsdist parameters (#1567)
        Add ctbutterfly::butterfly() method (#1512)


2017-07-28

        * Version 1.4.0 released
        ========================

        Fix ctmodel bug for stacked analysis with diffuse maps or cubes (#2171)
        Install ctools header files (#2145)
        Parallelize event binning in ctbin using OpenMP (#1970)


2017-07-07

        * Bug fix version 1.3.1 released
        ================================

        ctbkgcube creates XML files compliant with non-CTA instruments (#2140)
        Reduce computation time of ctmodel and parallelize using OpenMP (#2147)
        Fix csresmap significance computation error (#2136)
        Use MigMatrixNoTheta2cut_offaxis and AngularPSF2DEtrue_offaxis histograms to
          compute PSF and energy dispersion IRFs (#2135)
        Add self.logFileOpen() to cstsmapsplit.execute() method (#2127)
        Properly forward working log file pointer in ctobssim::set_mc_id_names() (#2123)
        Correct computation of standard deviations in cssrcdetect
        csobsselect accepts an observation container upon construction


2017-06-07

        * Version 1.3.0 released
        ========================

        Correct covariance matrix computation in ctbutterfly (#2121)
        Add missing *.i SWIG file into release tarball (#2114)
        Add "phase" parameter to ctselect (#1996)
        Add ctprob tool (#1991)
        Implement regression scheme in cssens and remove num_avg parameter (#1989)
        Copy cscripts into bin directory instead of creating a symbolic links (#1987)
        If code originates from Git, always compile the Python bindings (#1985)
        Raise exception instead of exiting with return code in Python tests (#1983)
        Add ctphase tool (#1982)
        Support energy boundary FITS file in ctmapcube (#1978)
        Add csebins script (#1976)
        Consider RoI in ctskymap and use numerical integration for IRF (#1975)
        ctlike stores covariance matrix in either CSV or FITS format (#1863)
        Use correct ROOT histograms in csroot2caldb
        Implement Gaussian error propagation in ctbutterfly (#1862)
        Support of map cubes lying outside RoI in ctobssim 
        ctbkgcube throws exception if no background model is found (#1652)
        ctobssim adds Monte Carlo identifiers to simulated events (#1483)
        Set local language to english (#1370)
        Enhance logfile output of csroot2caldb script
        Set default deadc value to 0.98 (CTA has <2% deadtime)


2017-05-30

        * Bug fix version 1.2.1 released
        ================================

        Include SWIG interface files into tarball
        Avoid double execution to ctexpcube


2017-02-09

        * Version 1.2.0 released
        ========================

        Replace has_key() by in for Python 3.x compatibility (#1924)
        cslightcrv no longer accepts counts cubes on input (#1920)
        Set ctbin reference time to CTA reference time (#1922)
        Change ds9file parameter to outds9file
        Add cssrcdetect script (#1617)
        Add background subtraction to ctskymap tool (#1882)
        Add csobsselect script (#1881)
        Add csmodelselect script (#1879)
        Add startindex parameter to ctobssim (#1878)
        Fix energy boundary handline in cssens (#1873)
        Add outcovmat parameter to ctlike (#1863)
        Add publish parameter and methods to ctobssim, ctselect, cslightcrv and csspec (#1871)
        Add csviscube script (#1853)
        Add zenith and azimuth angle information to IRF caldb (#1853)
        Fix ctbin segfault bug for varying energy thresholds (#1850)
        Make csresmap enumbins parameter hidden (#1844)
        Rename ctskymap::map() to ctskymap::skymap() (#1828)
        Introduce ctobservation and ctlikelihood base classes (#1828, #1846)
        Remove ctselect::time_reference() method
        Add ctool and cscript pars() methods (#1838)
        Fix ctbin::save() bug for empty observation container (#1835)
        Fix exception when calling ctools clear() methods (#1835)
        Add support for new spectral models in ctulimit (#1832)
        Add support modules to cscripts (#1830)
        Fix lacking coverage measure for cscripts execution (#1827)
        Set "addbounds" parameters by default to "no" (#1819)


2016-07-24

        * Version 1.1.0 released
        ========================

        Adapt to new spatial (#1818) and spectral model names (#1821)
        Fix stacked analysis bias (#1819)
        Add background model science verification (#1815)
        Add cstsmapsplit script (#1797)
        Add unit tests for all example scripts
        Handle zero parameter errors in ctulimit (#1795)
        Compute counts cube weights in ctbin (#1789)
        Adapt to new stacked cube interface (#1788)
        Add ctools and cscripts unit tests
        Add "bgdoversample" and "bgdinfill" parameters to csroot2caldb
        Add csobsdef.pntdef() method (#1771)
        Add ctmapcube tool (#1760)
        Add "seed" parameter to cspull (#1755)
        Add ctedispcube tool (#1724)
        Test and import IACT scripts only for Python 2.6+ (#1715)
        Adapt to revise GTime operators (#1714)
        Add publish() methods to tools producing images (#1710)
        Read ahead output filename in cterror (#1700)
        Subdivide simulation energy range in ctobssim (#1673)
        Delete existing events before simulation in ctobssim (#1663)
        Add csiactcopy script (#1661)
        Add documentation for IACT analysis (#1646)
        ctselect allows usage of non-default events and GTI extensions (#1598)
        Add csworkflow workflow manager script (#1508)
        Support out of source builds (#1484)


2016-01-27

        * Bug fix version 1.0.1 released
        ================================

        Re-enable ctmodel computation for stacked analysis (#1609)
        Solve compatibility issues with Anaconda on Mac OS X (#1607)
        Change diffuse map for science verification


2015-12-18

        * Version 1.0.0 released
        ========================

        Update end-user documentation
        Rename cshessobs to csiactobs and add csiactdata (#1608)
        Ignore errors in El Capitan post processing (#1605)
        Change GException to RuntimeError in cscripts (#1604)
        Adapt to GammaLib interface changs (#1603)
        Add csobs2caldb script (#1579)
        Add csobsinfo, csmodelinfo, csmodelmerge, cstsmapmerge (#1578)
        Implement handling of stacked data in csspec (#1566)
        Resolve Python test problem on El Capitan (#1563)


2015-10-31

        * Version 0.10.0 released
        =========================

        Add science verification tests (#1555)
        Specifying --help on command line displays help text (#572)
        Limit power law parameters in ctbkgcube (#1547)
        Extend cspull to stacked analysis (#1503)
        Add tests for installed ctools version (#1486)
        Create cscripts Python module, move obsutils in that module (#1470)
        Add csinfo script (#1489)
        Removed obsutils.spectrum() function (replaced by csspec)
        Add cterror tool
        Check existence of ROI in ctbin (#1476)
        Allocate optimizer in ctlike upon construction (#1471)
        Move cscripts into the ctools Python module (#1470)


2015-05-22

        * Version 0.9.0 released
        ========================

        Adapt to GammaLib 0.10.0 interface
        Do not import automatically Python scripts
        Support INDEF/NONE/UNDEF/UNDEFINED parameters in ctselect
        Modify cssens parameter interface (#1426)
        Add csobsdef script (#1429)
        Add ctulimit tool (#1363)
        Allow ctmodel usage for stacked analysis from command line
        Correct rate check in ctobssim for map cubes (#1452)
        Handle background cubes for stacked analysis (#1371)
        Add csspec script (#1364)
        Add cslightcrv script (#1365)
        Correct sensitivity computation in cssens


2015-01-08

        * Bug fix version 0.8.1 released
        ================================

        Include Python wrappers in source code distribution


2014-11-08

        * Version 0.8.0 released
        ========================

        Clean-up public interface
        Adapt to GammaLib 0.9.0 interface
        Add ctexpcube tool (generates exposure cube)
        Add ctpsfcube tool (generates PSF cube)
        Add ctbkgcube tool (generates background cube)
        Add ctcubemask tool (masks event bins in event cube)
        Add cttsmap tool (generates TS map)
        Add ctbutterfly tool (generates butterfly diagram)
        Add csresmap script (generates residual map)
        Introduce ctool base class
        ctbin now always merges event lists into a single counts cube
        ctmodel now always creates a single model cube
        Support energy dispersion in ctobssim, ctlike and ctmodel	
        Correct ctobssim for thread safety
        Support save and user energy thresholds in ctselect
        Correctly apply time references in ctselect
        Reduce memory usage
        Move obsutils to ctools namespace
        Add several functions to obsutils
        Enhance documentation


2014-02-20

        * Bug fix Version 0.7.2 released
        ================================

        Add logL and event statistics to cspull output file
        Properly close temporary file in ctselect (#1149)


2014-02-05
        
        * Bug fix Version 0.7.1 released
        ================================
        
        Added missing hyphens in pfiles synchronisation section (#1091)
        Add configuration test script (#1091)
        Correctly filter instrument and id attributes in ctobssim
        Use reworked GCaldb for calibration data access (#1116)


2014-01-18

        * Version 0.7.0 released
        ========================

        Adapt to GammaLib-00-08-00 interface
        ctobssim now only simulates events within ROI and supports
          all kinds of data space models; time slice durations are
          determined based on source flux
        ctbin now implements LIN and FILE binning algorithms
        ctbin, ctskymap and ctmodel now generate maps with
          increasing longitude to the left
        Update parameter files if necessary


2012-12-21

        * Version 0.6.0 released
        ========================

        Add ctmodel tool
        Add usepnt parameter to ctselect
        Adapt to GammaLib-00-07-00 interface
        Correct ctobssim usage of seed value


2012-10-11

        * Bug fix version 0.5.2 released
        ================================

        Correct gcc 4.2.x OpenMP dlopen() test


2012-09-18

        * Bug fix version 0.5.1 released
        ================================

        clang++ compiler precedence is only taken for Mac OS X >= 10.7
        Omit Python checks if Python bindings are disabled
        Enhance OpenMP configuration on Darwin
        Export MACOSX_DEPLOYMENT_TARGET only for --enable-universalsdk
        Improve Python bindings configuration
        Add TEST_ENV_DIR to load library path


2012-09-14

        * Version 0.5.0 released
        ========================

	Add observation definition XML files support to ctobssim
        Improve logging information for ctlike
        Add OpenPM support


2012-03-08

        * Version 0.4.0 released
        ========================

        Add handling of observation definition XML files to ctselect
        Add handling of observation definition XML files to ctbin
        Add handling of observation definition XML files to ctlike
        Add deadtime correction factor to ctobssim
        No longer query output parameters first
        Remove method parameter from ctlike
        Replace evfile and cntmap parameters by infile parameter in ctlike
        Add configure options for Mac OSX universal builds
        Remove automake dependency tracking
        Improve building of Python bindings


2011-10-06

        * Version 0.3.0 released
        ========================

        Renamed to ctools


2011-10-03

        * Version 0.2.5 released
        ========================

        ctbin extracts the image centre from an observation if provided
        Add models directory
        Add examples directory
        Add scripts directory


2011-07-20

        * Version 0.2.4 released
        ========================

        Improve configure script
        Add scripts for ctatools environment setting


2011-07-09

        * Version 0.2.3 released
        ========================

        Improve configure script


2011-02-24

        * Version 0.2.1 released
        ========================

        Correct test environment
        Adjust Python wrapper compile option on Darwin


2011-02-21

        * Version 0.2.0 released
        ========================

        Standardize Python interface
        Add unit test (make check)
        Add html documentation


2011-02-02

        * Version 0.1.0 released
        ========================

        Initial release of the ctatools<|MERGE_RESOLUTION|>--- conflicted
+++ resolved
@@ -3,11 +3,8 @@
         * Version 1.6.0 released
         ========================
 
-<<<<<<< HEAD
+        Apply event bin weighting in ctmodel for stacked computation (#2721)
         Add Jupyter notebooks for H.E.S.S. DR1 (#2712)
-=======
-        Apply event bin weighting in ctmodel for stacked computation (#2721)
->>>>>>> 866440e8
         Add code generator (#2709)
         Add csbkgmodel script (#2694)
         Compute DETX and DETY in ctmodel if they are not available (#2694)
