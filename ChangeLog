<<<<<<< HEAD
2018-07-02
=======
2018-07-03
>>>>>>> dc4df07c

        * Version 1.6.0 released
        ========================

        Transparently update parameter files (#2513)
        Change formula for number of true energy bins in csphagen (#2490)
        Remove ctools::is_valid_filename() method
<<<<<<< HEAD
        Handle zero model for SUBDIV method in show_response.py (#2456)
=======
        Add Exponential spectral model to science verification (#2454)
>>>>>>> dc4df07c
        Fix bug when using precomputed model in csresspec (#2448)
        Keep existing library path in installation script on Mac OS X (#2420)
        csphagen produces Xspec compliant data (#2404)
        Add show_rmf.py example script
        Add ras() and decs() methods to csobsinfo (#2313)
        Also compute TS in csspec for On/Off analysis using wstat statistic (#2312)
        Allow specifying of input sky map in ctskymap (#2311)
        Accelerate IRF and RING background methods in ctskymap (#2309)
        Add upper limit computation is csspec for NODES method (#2233)
        Define MET with respect to the observation time reference or "mjdref"
          parameter (#2054)
        Implement Python pickeling support (#1938)


2018-04-26

        * Bug fix version 1.5.2 released
        ================================

        Only for compliance with GammaLib 1.5.2


2018-03-26

        * Bug fix version 1.5.1 released
        ================================

        Fix MANPATH for Mac OS X systems (#2420)
        Take energy dispersion in csresspec modelling into account (#2341)
        Enable using csphagen for HESS, VERITAS and MAGIC observations (#2307)


        * Version 1.5.0 released
        ========================

        Correct diffuse map cube upper limit computation in ctulimit (#2298)
        Add tmin and tmax parameters to csobsselect (#2297)
        Change DATE_OBS, DATE_END, TIME_OBS and TIME_END FITS keywords into DATA-OBS,
          DATE-END, TIME-OBS and TIME-END
        Add CUSTOM background method to csphagen script (#2284)
        Add csresspec script (#2289)
        Add ctools::time_reference constant and remove ctools::time_reference()
          method (#2295)
        Correctly strip .gz suffix from output filenames (#2287)
        Support On/Off analysis in cslightcrv and csphasecrv (#2273)
        ctselect informs about non-overlapping time interval (#2272)
        Add tutorial for classical analysis (#2267)
        In case of an error, test output is now written into log file (#2264)
        Fix chatter level handling in ctpsfcube (#2262)
        Handle On/Off observations by cspull (#2260)
        Add "statistic" parameter to all likelihood tools and scripts (#2237)
        Rename ctlike "stat" parameter to "statistic" (#2237)
        Enable handling of On/Off observations in csspec (#2231)
        Add csphagen script (#2208)
        Add RING background method to ctskymap (#2207)
        Add keywords to sky maps produced by ctskymap (#2194)
        Enhance efficiency of computations in ctmodel (#2189)
        cscripts::execute() no longer creates log files (#2182)
        Add csmodelsois script (#2180)
        Add "NODES" method to csspec to support non-CTA analysis (#1927)
        Use t-type parameters for all "tmin" and "tmax" parameters (#1864)
        Set OBS_ID in ctobssim (#1836)
        Revise cstsdist parameters (#1567)
        Add ctbutterfly::butterfly() method (#1512)


2017-07-28

        * Version 1.4.0 released
        ========================

        Fix ctmodel bug for stacked analysis with diffuse maps or cubes (#2171)
        Install ctools header files (#2145)
        Parallelize event binning in ctbin using OpenMP (#1970)


2017-07-07

        * Bug fix version 1.3.1 released
        ================================

        ctbkgcube creates XML files compliant with non-CTA instruments (#2140)
        Reduce computation time of ctmodel and parallelize using OpenMP (#2147)
        Fix csresmap significance computation error (#2136)
        Use MigMatrixNoTheta2cut_offaxis and AngularPSF2DEtrue_offaxis histograms to
          compute PSF and energy dispersion IRFs (#2135)
        Add self.logFileOpen() to cstsmapsplit.execute() method (#2127)
        Properly forward working log file pointer in ctobssim::set_mc_id_names() (#2123)
        Correct computation of standard deviations in cssrcdetect
        csobsselect accepts an observation container upon construction


2017-06-07

        * Version 1.3.0 released
        ========================

        Correct covariance matrix computation in ctbutterfly (#2121)
        Add missing *.i SWIG file into release tarball (#2114)
        Add "phase" parameter to ctselect (#1996)
        Add ctprob tool (#1991)
        Implement regression scheme in cssens and remove num_avg parameter (#1989)
        Copy cscripts into bin directory instead of creating a symbolic links (#1987)
        If code originates from Git, always compile the Python bindings (#1985)
        Raise exception instead of exiting with return code in Python tests (#1983)
        Add ctphase tool (#1982)
        Support energy boundary FITS file in ctmapcube (#1978)
        Add csebins script (#1976)
        Consider RoI in ctskymap and use numerical integration for IRF (#1975)
        ctlike stores covariance matrix in either CSV or FITS format (#1863)
        Use correct ROOT histograms in csroot2caldb
        Implement Gaussian error propagation in ctbutterfly (#1862)
        Support of map cubes lying outside RoI in ctobssim 
        ctbkgcube throws exception if no background model is found (#1652)
        ctobssim adds Monte Carlo identifiers to simulated events (#1483)
        Set local language to english (#1370)
        Enhance logfile output of csroot2caldb script
        Set default deadc value to 0.98 (CTA has <2% deadtime)


2017-05-30

        * Bug fix version 1.2.1 released
        ================================

        Include SWIG interface files into tarball
        Avoid double execution to ctexpcube


2017-02-09

        * Version 1.2.0 released
        ========================

        Replace has_key() by in for Python 3.x compatibility (#1924)
        cslightcrv no longer accepts counts cubes on input (#1920)
        Set ctbin reference time to CTA reference time (#1922)
        Change ds9file parameter to outds9file
        Add cssrcdetect script (#1617)
        Add background subtraction to ctskymap tool (#1882)
        Add csobsselect script (#1881)
        Add csmodelselect script (#1879)
        Add startindex parameter to ctobssim (#1878)
        Fix energy boundary handline in cssens (#1873)
        Add outcovmat parameter to ctlike (#1863)
        Add publish parameter and methods to ctobssim, ctselect, cslightcrv and csspec (#1871)
        Add csviscube script (#1853)
        Add zenith and azimuth angle information to IRF caldb (#1853)
        Fix ctbin segfault bug for varying energy thresholds (#1850)
        Make csresmap enumbins parameter hidden (#1844)
        Rename ctskymap::map() to ctskymap::skymap() (#1828)
        Introduce ctobservation and ctlikelihood base classes (#1828, #1846)
        Remove ctselect::time_reference() method
        Add ctool and cscript pars() methods (#1838)
        Fix ctbin::save() bug for empty observation container (#1835)
        Fix exception when calling ctools clear() methods (#1835)
        Add support for new spectral models in ctulimit (#1832)
        Add support modules to cscripts (#1830)
        Fix lacking coverage measure for cscripts execution (#1827)
        Set "addbounds" parameters by default to "no" (#1819)


2016-07-24

        * Version 1.1.0 released
        ========================

        Adapt to new spatial (#1818) and spectral model names (#1821)
        Fix stacked analysis bias (#1819)
        Add background model science verification (#1815)
        Add cstsmapsplit script (#1797)
        Add unit tests for all example scripts
        Handle zero parameter errors in ctulimit (#1795)
        Compute counts cube weights in ctbin (#1789)
        Adapt to new stacked cube interface (#1788)
        Add ctools and cscripts unit tests
        Add "bgdoversample" and "bgdinfill" parameters to csroot2caldb
        Add csobsdef.pntdef() method (#1771)
        Add ctmapcube tool (#1760)
        Add "seed" parameter to cspull (#1755)
        Add ctedispcube tool (#1724)
        Test and import IACT scripts only for Python 2.6+ (#1715)
        Adapt to revise GTime operators (#1714)
        Add publish() methods to tools producing images (#1710)
        Read ahead output filename in cterror (#1700)
        Subdivide simulation energy range in ctobssim (#1673)
        Delete existing events before simulation in ctobssim (#1663)
        Add csiactcopy script (#1661)
        Add documentation for IACT analysis (#1646)
        ctselect allows usage of non-default events and GTI extensions (#1598)
        Add csworkflow workflow manager script (#1508)
        Support out of source builds (#1484)


2016-01-27

        * Bug fix version 1.0.1 released
        ================================

        Re-enable ctmodel computation for stacked analysis (#1609)
        Solve compatibility issues with Anaconda on Mac OS X (#1607)
        Change diffuse map for science verification


2015-12-18

        * Version 1.0.0 released
        ========================

        Update end-user documentation
        Rename cshessobs to csiactobs and add csiactdata (#1608)
        Ignore errors in El Capitan post processing (#1605)
        Change GException to RuntimeError in cscripts (#1604)
        Adapt to GammaLib interface changs (#1603)
        Add csobs2caldb script (#1579)
        Add csobsinfo, csmodelinfo, csmodelmerge, cstsmapmerge (#1578)
        Implement handling of stacked data in csspec (#1566)
        Resolve Python test problem on El Capitan (#1563)


2015-10-31

        * Version 0.10.0 released
        =========================

        Add science verification tests (#1555)
        Specifying --help on command line displays help text (#572)
        Limit power law parameters in ctbkgcube (#1547)
        Extend cspull to stacked analysis (#1503)
        Add tests for installed ctools version (#1486)
        Create cscripts Python module, move obsutils in that module (#1470)
        Add csinfo script (#1489)
        Removed obsutils.spectrum() function (replaced by csspec)
        Add cterror tool
        Check existence of ROI in ctbin (#1476)
        Allocate optimizer in ctlike upon construction (#1471)
        Move cscripts into the ctools Python module (#1470)


2015-05-22

        * Version 0.9.0 released
        ========================

        Adapt to GammaLib 0.10.0 interface
        Do not import automatically Python scripts
        Support INDEF/NONE/UNDEF/UNDEFINED parameters in ctselect
        Modify cssens parameter interface (#1426)
        Add csobsdef script (#1429)
        Add ctulimit tool (#1363)
        Allow ctmodel usage for stacked analysis from command line
        Correct rate check in ctobssim for map cubes (#1452)
        Handle background cubes for stacked analysis (#1371)
        Add csspec script (#1364)
        Add cslightcrv script (#1365)
        Correct sensitivity computation in cssens


2015-01-08

        * Bug fix version 0.8.1 released
        ================================

        Include Python wrappers in source code distribution


2014-11-08

        * Version 0.8.0 released
        ========================

        Clean-up public interface
        Adapt to GammaLib 0.9.0 interface
        Add ctexpcube tool (generates exposure cube)
        Add ctpsfcube tool (generates PSF cube)
        Add ctbkgcube tool (generates background cube)
        Add ctcubemask tool (masks event bins in event cube)
        Add cttsmap tool (generates TS map)
        Add ctbutterfly tool (generates butterfly diagram)
        Add csresmap script (generates residual map)
        Introduce ctool base class
        ctbin now always merges event lists into a single counts cube
        ctmodel now always creates a single model cube
        Support energy dispersion in ctobssim, ctlike and ctmodel	
        Correct ctobssim for thread safety
        Support save and user energy thresholds in ctselect
        Correctly apply time references in ctselect
        Reduce memory usage
        Move obsutils to ctools namespace
        Add several functions to obsutils
        Enhance documentation


2014-02-20

        * Bug fix Version 0.7.2 released
        ================================

        Add logL and event statistics to cspull output file
        Properly close temporary file in ctselect (#1149)


2014-02-05
        
        * Bug fix Version 0.7.1 released
        ================================
        
        Added missing hyphens in pfiles synchronisation section (#1091)
        Add configuration test script (#1091)
        Correctly filter instrument and id attributes in ctobssim
        Use reworked GCaldb for calibration data access (#1116)


2014-01-18

        * Version 0.7.0 released
        ========================

        Adapt to GammaLib-00-08-00 interface
        ctobssim now only simulates events within ROI and supports
          all kinds of data space models; time slice durations are
          determined based on source flux
        ctbin now implements LIN and FILE binning algorithms
        ctbin, ctskymap and ctmodel now generate maps with
          increasing longitude to the left
        Update parameter files if necessary


2012-12-21

        * Version 0.6.0 released
        ========================

        Add ctmodel tool
        Add usepnt parameter to ctselect
        Adapt to GammaLib-00-07-00 interface
        Correct ctobssim usage of seed value


2012-10-11

        * Bug fix version 0.5.2 released
        ================================

        Correct gcc 4.2.x OpenMP dlopen() test


2012-09-18

        * Bug fix version 0.5.1 released
        ================================

        clang++ compiler precedence is only taken for Mac OS X >= 10.7
        Omit Python checks if Python bindings are disabled
        Enhance OpenMP configuration on Darwin
        Export MACOSX_DEPLOYMENT_TARGET only for --enable-universalsdk
        Improve Python bindings configuration
        Add TEST_ENV_DIR to load library path


2012-09-14

        * Version 0.5.0 released
        ========================

	Add observation definition XML files support to ctobssim
        Improve logging information for ctlike
        Add OpenPM support


2012-03-08

        * Version 0.4.0 released
        ========================

        Add handling of observation definition XML files to ctselect
        Add handling of observation definition XML files to ctbin
        Add handling of observation definition XML files to ctlike
        Add deadtime correction factor to ctobssim
        No longer query output parameters first
        Remove method parameter from ctlike
        Replace evfile and cntmap parameters by infile parameter in ctlike
        Add configure options for Mac OSX universal builds
        Remove automake dependency tracking
        Improve building of Python bindings


2011-10-06

        * Version 0.3.0 released
        ========================

        Renamed to ctools


2011-10-03

        * Version 0.2.5 released
        ========================

        ctbin extracts the image centre from an observation if provided
        Add models directory
        Add examples directory
        Add scripts directory


2011-07-20

        * Version 0.2.4 released
        ========================

        Improve configure script
        Add scripts for ctatools environment setting


2011-07-09

        * Version 0.2.3 released
        ========================

        Improve configure script


2011-02-24

        * Version 0.2.1 released
        ========================

        Correct test environment
        Adjust Python wrapper compile option on Darwin


2011-02-21

        * Version 0.2.0 released
        ========================

        Standardize Python interface
        Add unit test (make check)
        Add html documentation


2011-02-02

        * Version 0.1.0 released
        ========================

        Initial release of the ctatools<|MERGE_RESOLUTION|>--- conflicted
+++ resolved
@@ -1,8 +1,4 @@
-<<<<<<< HEAD
-2018-07-02
-=======
 2018-07-03
->>>>>>> dc4df07c
 
         * Version 1.6.0 released
         ========================
@@ -10,11 +6,8 @@
         Transparently update parameter files (#2513)
         Change formula for number of true energy bins in csphagen (#2490)
         Remove ctools::is_valid_filename() method
-<<<<<<< HEAD
         Handle zero model for SUBDIV method in show_response.py (#2456)
-=======
         Add Exponential spectral model to science verification (#2454)
->>>>>>> dc4df07c
         Fix bug when using precomputed model in csresspec (#2448)
         Keep existing library path in installation script on Mac OS X (#2420)
         csphagen produces Xspec compliant data (#2404)
