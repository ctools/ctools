<<<<<<< HEAD
2014-10-24  Juergen Knoedlseder  <jurgen.knodlseder@irap.omp.eu>
=======
2014-10-26  Juergen Knoedlseder  <jurgen.knodlseder@irap.omp.eu>
>>>>>>> 3d171380

        * Version 0.8.0 released
        ========================

        Clean-up public interface
        Adapt to GammaLib 0.9.0 interface
        Add ctexpcube tool (generates exposure cube)
        Add ctpsfcube tool (generates PSF cube)
        Add ctbkgcube tool (generates background cube)
        Add ctcubemask tool (masks event bins in event cube)
        Add cttsmap tool (generates TS map)
        Add ctbutterfly tool (generates butterfly diagram)
        Add csresmap script (generates residual map)
        Introduce ctool base class
        ctbin now always merges event lists into a single counts cube
        ctmodel now always creates a single model cube
        Support energy dispersion in ctobssim, ctlike and ctmodel	
        Correct ctobssim for thread safety
        Correctly apply time references in ctselect
        Reduce memory usage
        Move obsutils to ctools namespace
        Add several functions to obsutils
        Enhance documentation


2014-02-20  Juergen Knoedlseder  <jurgen.knodlseder@irap.omp.eu>

        * Bug fix Version 0.7.2 released
        ================================

        Add logL and event statistics to cspull output file
        Properly close temporary file in ctselect (#1149)


2014-02-05  Juergen Knoedlseder  <jurgen.knodlseder@irap.omp.eu>
        
        * Bug fix Version 0.7.1 released
        ================================
        
        Added missing hyphens in pfiles synchronisation section (#1091)
        Add configuration test script (#1091)
        Correctly filter instrument and id attributes in ctobssim
        Use reworked GCaldb for calibration data access (#1116)


2014-01-18  Juergen Knoedlseder  <jurgen.knodlseder@irap.omp.eu>

        * Version 0.7.0 released
        ========================

        Adapt to GammaLib-00-08-00 interface
        ctobssim now only simulates events within ROI and supports
          all kinds of data space models; time slice durations are
          determined based on source flux
        ctbin now implements LIN and FILE binning algorithms
        ctbin, ctskymap and ctmodel now generate maps with
          increasing longitude to the left
        Update parameter files if necessary


2012-12-21  Juergen Knoedlseder  <jurgen.knodlseder@irap.omp.eu>

        * Version 0.6.0 released
        ========================

        Add ctmodel tool
        Add usepnt parameter to ctselect
        Adapt to GammaLib-00-07-00 interface
        Correct ctobssim usage of seed value

2012-10-11  Juergen Knoedlseder  <jurgen.knodlseder@irap.omp.eu>

        * Bug fix version 0.5.2 released
        ================================

        Correct gcc 4.2.x OpenMP dlopen() test

2012-09-18  Juergen Knoedlseder  <jurgen.knodlseder@irap.omp.eu>

        * Bug fix version 0.5.1 released
        ================================

        clang++ compiler precedence is only taken for Mac OS X >= 10.7
        Omit Python checks if Python bindings are disabled
        Enhance OpenMP configuration on Darwin
        Export MACOSX_DEPLOYMENT_TARGET only for --enable-universalsdk
        Improve Python bindings configuration
        Add TEST_ENV_DIR to load library path

2012-09-14  Juergen Knoedlseder  <jurgen.knodlseder@irap.omp.eu>

        * Version 0.5.0 released
        ========================

	Add observation definition XML files support to ctobssim
        Improve logging information for ctlike
        Add OpenPM support

2012-03-08  Juergen Knoedlseder  <jurgen.knodlseder@irap.omp.eu>

        * Version 0.4.0 released
        ========================

        Add handling of observation definition XML files to ctselect
        Add handling of observation definition XML files to ctbin
        Add handling of observation definition XML files to ctlike
        Add deadtime correction factor to ctobssim
        No longer query output parameters first
        Remove method parameter from ctlike
        Replace evfile and cntmap parameters by infile parameter in ctlike
        Add configure options for Mac OSX universal builds
        Remove automake dependency tracking
        Improve building of Python bindings


2011-10-06  Juergen Knoedlseder  <knodlseder@cesr.fr>

        * Version 0.3.0 released
        ========================

        Renamed to ctools


2011-10-03  Juergen Knoedlseder  <knodlseder@cesr.fr>

        * Version 0.2.5 released
        ========================

        ctbin extracts the image centre from an observation if provided
        Add models directory
        Add examples directory
        Add scripts directory

2011-07-20  Juergen Knoedlseder  <knodlseder@cesr.fr>

        * Version 0.2.4 released
        ========================

        Improve configure script
        Add scripts for ctatools environment setting

2011-07-09  Juergen Knoedlseder  <knodlseder@cesr.fr>

        * Version 0.2.3 released
        ========================

        Improve configure script

2011-02-24  Juergen Knoedlseder  <knodlseder@cesr.fr>

        * Version 0.2.1 released
        ========================

        Correct test environment
        Adjust Python wrapper compile option on Darwin

2011-02-21  Juergen Knoedlseder  <knodlseder@cesr.fr>

        * Version 0.2.0 released
        ========================

        Standardize Python interface
        Add unit test (make check)
        Add html documentation

2011-02-02  Juergen Knoedlseder  <knodlseder@cesr.fr>

        * Version 0.1.0 released
        ========================

        Initial release of the ctatools<|MERGE_RESOLUTION|>--- conflicted
+++ resolved
@@ -1,8 +1,4 @@
-<<<<<<< HEAD
-2014-10-24  Juergen Knoedlseder  <jurgen.knodlseder@irap.omp.eu>
-=======
 2014-10-26  Juergen Knoedlseder  <jurgen.knodlseder@irap.omp.eu>
->>>>>>> 3d171380
 
         * Version 0.8.0 released
         ========================
