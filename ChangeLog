<<<<<<< HEAD
2014-01-21  Juergen Knoedlseder  <jurgen.knodlseder@irap.omp.eu>

        * Bug fix Version 0.7.1 released
        ================================

        Added missing hyphens in pfiles synchronisation section (#1091)


2014-01-17  Juergen Knoedlseder  <jurgen.knodlseder@irap.omp.eu>
=======
2014-01-18  Juergen Knoedlseder  <jurgen.knodlseder@irap.omp.eu>
>>>>>>> 850e9480

        * Version 0.7.0 released
        ========================

        Adapt to GammaLib-00-08-00 interface
        ctobssim now only simulates events within ROI and supports
          all kinds of data space models; time slice durations are
          determined based on source flux
        ctbin now implements LIN and FILE binning algorithms
        ctbin, ctskymap and ctmodel now generate maps with
          increasing longitude to the left
        Update parameter files if necessary


2012-12-21  Juergen Knoedlseder  <jurgen.knodlseder@irap.omp.eu>

        * Version 0.6.0 released
        ========================

        Add ctmodel tool
        Add usepnt parameter to ctselect
        Adapt to GammaLib-00-07-00 interface
        Correct ctobssim usage of seed value

2012-10-11  Juergen Knoedlseder  <jurgen.knodlseder@irap.omp.eu>

        * Bug fix version 0.5.2 released
        ================================

        Correct gcc 4.2.x OpenMP dlopen() test

2012-09-18  Juergen Knoedlseder  <jurgen.knodlseder@irap.omp.eu>

        * Bug fix version 0.5.1 released
        ================================

        clang++ compiler precedence is only taken for Mac OS X >= 10.7
        Omit Python checks if Python bindings are disabled
        Enhance OpenMP configuration on Darwin
        Export MACOSX_DEPLOYMENT_TARGET only for --enable-universalsdk
        Improve Python bindings configuration
        Add TEST_ENV_DIR to load library path

2012-09-14  Juergen Knoedlseder  <jurgen.knodlseder@irap.omp.eu>

        * Version 0.5.0 released
        ========================

	Add observation definition XML files support to ctobssim
        Improve logging information for ctlike
        Add OpenPM support

2012-03-08  Juergen Knoedlseder  <jurgen.knodlseder@irap.omp.eu>

        * Version 0.4.0 released
        ========================

        Add handling of observation definition XML files to ctselect
        Add handling of observation definition XML files to ctbin
        Add handling of observation definition XML files to ctlike
        Add deadtime correction factor to ctobssim
        No longer query output parameters first
        Remove method parameter from ctlike
        Replace evfile and cntmap parameters by infile parameter in ctlike
        Add configure options for Mac OSX universal builds
        Remove automake dependency tracking
        Improve building of Python bindings


2011-10-06  Juergen Knoedlseder  <knodlseder@cesr.fr>

        * Version 0.3.0 released
        ========================

        Renamed to ctools


2011-10-03  Juergen Knoedlseder  <knodlseder@cesr.fr>

        * Version 0.2.5 released
        ========================

        ctbin extracts the image centre from an observation if provided
        Add models directory
        Add examples directory
        Add scripts directory

2011-07-20  Juergen Knoedlseder  <knodlseder@cesr.fr>

        * Version 0.2.4 released
        ========================

        Improve configure script
        Add scripts for ctatools environment setting

2011-07-09  Juergen Knoedlseder  <knodlseder@cesr.fr>

        * Version 0.2.3 released
        ========================

        Improve configure script

2011-02-24  Juergen Knoedlseder  <knodlseder@cesr.fr>

        * Version 0.2.1 released
        ========================

        Correct test environment
        Adjust Python wrapper compile option on Darwin

2011-02-21  Juergen Knoedlseder  <knodlseder@cesr.fr>

        * Version 0.2.0 released
        ========================

        Standardize Python interface
        Add unit test (make check)
        Add html documentation

2011-02-02  Juergen Knoedlseder  <knodlseder@cesr.fr>

        * Version 0.1.0 released
        ========================

        Initial release of the ctatools<|MERGE_RESOLUTION|>--- conflicted
+++ resolved
@@ -1,16 +1,13 @@
-<<<<<<< HEAD
 2014-01-21  Juergen Knoedlseder  <jurgen.knodlseder@irap.omp.eu>
-
+        
         * Bug fix Version 0.7.1 released
         ================================
-
+        
         Added missing hyphens in pfiles synchronisation section (#1091)
+        Add configuration test script (#1091)
 
 
-2014-01-17  Juergen Knoedlseder  <jurgen.knodlseder@irap.omp.eu>
-=======
 2014-01-18  Juergen Knoedlseder  <jurgen.knodlseder@irap.omp.eu>
->>>>>>> 850e9480
 
         * Version 0.7.0 released
         ========================
