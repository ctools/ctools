--- conflicted
+++ resolved
@@ -1,17 +1,10 @@
-<<<<<<< HEAD
-2015-07-02  Juergen Knoedlseder  <jurgen.knodlseder@irap.omp.eu>
-=======
 2015-07-03  Juergen Knoedlseder  <jurgen.knodlseder@irap.omp.eu>
->>>>>>> 8ff7acc8
 
         * Version 0.10.0 released
         =========================
 
-<<<<<<< HEAD
+        Add csinfo script (#1489)
         Removed obsutils.spectrum() function (replaced by csspec)
-=======
-        Add csinfo script (#1489)
->>>>>>> 8ff7acc8
         Add cterror tool
         Check existence of ROI in ctbin (#1476)
         Allocate optimizer in ctlike upon construction (#1471)
