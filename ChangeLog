--- conflicted
+++ resolved
@@ -1,4 +1,3 @@
-<<<<<<< HEAD
 2018-02-14
 
         * Version 1.6.0 released
@@ -9,10 +8,7 @@
         Accelerate IRF and RING background methods in ctskymap (#2309)
 
 
-2018-02-16
-=======
 2018-03-26
->>>>>>> ce3f41d4
 
         * Bug fix version 1.5.1 released
         ================================
