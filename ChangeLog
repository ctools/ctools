2018-09-19

        * Version 1.6.0 released
        ========================

<<<<<<< HEAD
        Add "use_irf_bkg" parameter to cslightcrv
=======
        Avoid ctselect error in case that RoI radius is unchanged (#2682)
>>>>>>> f110804a
        Add "like_accuracy" parameter to likelihood tools and scripts (#2662)
        Do not skip bins with zero counts in csspec (#2671)
        Use "ENERG" instead of "ETRUE" in energy dispersion axis names in csroot2caldb (#2670)
        Add hidden "use_irf_bkg" parameter to csphagen (#2659)
        Use full RMF true energy range for On/Off analysis in csspec (#2656)
        Defer import of ROOT module in csroot2caldb to run method (#2652)
        Transparently update parameter files (#2513)
        Make cssrcdetect more robust (#2498)
        Change formula for number of true energy bins in csphagen (#2490)
        Remove ctools::is_valid_filename() method
        Handle zero model for SUBDIV method in show_response.py (#2456)
        Add Exponential spectral model to science verification (#2454)
        Fix bug when using precomputed model in csresspec (#2448)
        Parallelise cslightcrv, csphasecrv, csspec, cssens, csphagen, cspull and
          cstsdist and add nthreads parameter to ctobssim, ctbin, ctlike, cterror
          and ctmodel (#2421)
        Keep existing library path in installation script on Mac OS X (#2420)
        csphagen produces Xspec compliant data (#2404)
        Add show_rmf.py example script
        Change CTA 3D background "BGD" keywords to "BKG" (#2343)
        Add ras() and decs() methods to csobsinfo (#2313)
        Also compute TS in csspec for On/Off analysis using wstat statistic (#2312)
        Allow specifying of input sky map in ctskymap (#2311)
        Accelerate IRF and RING background methods in ctskymap (#2309)
        Add upper limit computation is csspec for NODES method (#2233)
        Define MET with respect to the observation time reference or "mjdref"
          parameter (#2054)
        Implement Python pickeling support (#1938)


2018-04-26

        * Bug fix version 1.5.2 released
        ================================

        Only for compliance with GammaLib 1.5.2


2018-03-26

        * Bug fix version 1.5.1 released
        ================================

        Fix MANPATH for Mac OS X systems (#2420)
        Take energy dispersion in csresspec modelling into account (#2341)
        Enable using csphagen for HESS, VERITAS and MAGIC observations (#2307)


        * Version 1.5.0 released
        ========================

        Correct diffuse map cube upper limit computation in ctulimit (#2298)
        Add tmin and tmax parameters to csobsselect (#2297)
        Change DATE_OBS, DATE_END, TIME_OBS and TIME_END FITS keywords into DATA-OBS,
          DATE-END, TIME-OBS and TIME-END
        Add CUSTOM background method to csphagen script (#2284)
        Add csresspec script (#2289)
        Add ctools::time_reference constant and remove ctools::time_reference()
          method (#2295)
        Correctly strip .gz suffix from output filenames (#2287)
        Support On/Off analysis in cslightcrv and csphasecrv (#2273)
        ctselect informs about non-overlapping time interval (#2272)
        Add tutorial for classical analysis (#2267)
        In case of an error, test output is now written into log file (#2264)
        Fix chatter level handling in ctpsfcube (#2262)
        Handle On/Off observations by cspull (#2260)
        Add "statistic" parameter to all likelihood tools and scripts (#2237)
        Rename ctlike "stat" parameter to "statistic" (#2237)
        Enable handling of On/Off observations in csspec (#2231)
        Add csphagen script (#2208)
        Add RING background method to ctskymap (#2207)
        Add keywords to sky maps produced by ctskymap (#2194)
        Enhance efficiency of computations in ctmodel (#2189)
        cscripts::execute() no longer creates log files (#2182)
        Add csmodelsois script (#2180)
        Add "NODES" method to csspec to support non-CTA analysis (#1927)
        Use t-type parameters for all "tmin" and "tmax" parameters (#1864)
        Set OBS_ID in ctobssim (#1836)
        Revise cstsdist parameters (#1567)
        Add ctbutterfly::butterfly() method (#1512)


2017-07-28

        * Version 1.4.0 released
        ========================

        Fix ctmodel bug for stacked analysis with diffuse maps or cubes (#2171)
        Install ctools header files (#2145)
        Parallelize event binning in ctbin using OpenMP (#1970)


2017-07-07

        * Bug fix version 1.3.1 released
        ================================

        ctbkgcube creates XML files compliant with non-CTA instruments (#2140)
        Reduce computation time of ctmodel and parallelize using OpenMP (#2147)
        Fix csresmap significance computation error (#2136)
        Use MigMatrixNoTheta2cut_offaxis and AngularPSF2DEtrue_offaxis histograms to
          compute PSF and energy dispersion IRFs (#2135)
        Add self.logFileOpen() to cstsmapsplit.execute() method (#2127)
        Properly forward working log file pointer in ctobssim::set_mc_id_names() (#2123)
        Correct computation of standard deviations in cssrcdetect
        csobsselect accepts an observation container upon construction


2017-06-07

        * Version 1.3.0 released
        ========================

        Correct covariance matrix computation in ctbutterfly (#2121)
        Add missing *.i SWIG file into release tarball (#2114)
        Add "phase" parameter to ctselect (#1996)
        Add ctprob tool (#1991)
        Implement regression scheme in cssens and remove num_avg parameter (#1989)
        Copy cscripts into bin directory instead of creating a symbolic links (#1987)
        If code originates from Git, always compile the Python bindings (#1985)
        Raise exception instead of exiting with return code in Python tests (#1983)
        Add ctphase tool (#1982)
        Support energy boundary FITS file in ctmapcube (#1978)
        Add csebins script (#1976)
        Consider RoI in ctskymap and use numerical integration for IRF (#1975)
        ctlike stores covariance matrix in either CSV or FITS format (#1863)
        Use correct ROOT histograms in csroot2caldb
        Implement Gaussian error propagation in ctbutterfly (#1862)
        Support of map cubes lying outside RoI in ctobssim 
        ctbkgcube throws exception if no background model is found (#1652)
        ctobssim adds Monte Carlo identifiers to simulated events (#1483)
        Set local language to english (#1370)
        Enhance logfile output of csroot2caldb script
        Set default deadc value to 0.98 (CTA has <2% deadtime)


2017-05-30

        * Bug fix version 1.2.1 released
        ================================

        Include SWIG interface files into tarball
        Avoid double execution to ctexpcube


2017-02-09

        * Version 1.2.0 released
        ========================

        Replace has_key() by in for Python 3.x compatibility (#1924)
        cslightcrv no longer accepts counts cubes on input (#1920)
        Set ctbin reference time to CTA reference time (#1922)
        Change ds9file parameter to outds9file
        Add cssrcdetect script (#1617)
        Add background subtraction to ctskymap tool (#1882)
        Add csobsselect script (#1881)
        Add csmodelselect script (#1879)
        Add startindex parameter to ctobssim (#1878)
        Fix energy boundary handline in cssens (#1873)
        Add outcovmat parameter to ctlike (#1863)
        Add publish parameter and methods to ctobssim, ctselect, cslightcrv and csspec (#1871)
        Add csviscube script (#1853)
        Add zenith and azimuth angle information to IRF caldb (#1853)
        Fix ctbin segfault bug for varying energy thresholds (#1850)
        Make csresmap enumbins parameter hidden (#1844)
        Rename ctskymap::map() to ctskymap::skymap() (#1828)
        Introduce ctobservation and ctlikelihood base classes (#1828, #1846)
        Remove ctselect::time_reference() method
        Add ctool and cscript pars() methods (#1838)
        Fix ctbin::save() bug for empty observation container (#1835)
        Fix exception when calling ctools clear() methods (#1835)
        Add support for new spectral models in ctulimit (#1832)
        Add support modules to cscripts (#1830)
        Fix lacking coverage measure for cscripts execution (#1827)
        Set "addbounds" parameters by default to "no" (#1819)


2016-07-24

        * Version 1.1.0 released
        ========================

        Adapt to new spatial (#1818) and spectral model names (#1821)
        Fix stacked analysis bias (#1819)
        Add background model science verification (#1815)
        Add cstsmapsplit script (#1797)
        Add unit tests for all example scripts
        Handle zero parameter errors in ctulimit (#1795)
        Compute counts cube weights in ctbin (#1789)
        Adapt to new stacked cube interface (#1788)
        Add ctools and cscripts unit tests
        Add "bgdoversample" and "bgdinfill" parameters to csroot2caldb
        Add csobsdef.pntdef() method (#1771)
        Add ctmapcube tool (#1760)
        Add "seed" parameter to cspull (#1755)
        Add ctedispcube tool (#1724)
        Test and import IACT scripts only for Python 2.6+ (#1715)
        Adapt to revise GTime operators (#1714)
        Add publish() methods to tools producing images (#1710)
        Read ahead output filename in cterror (#1700)
        Subdivide simulation energy range in ctobssim (#1673)
        Delete existing events before simulation in ctobssim (#1663)
        Add csiactcopy script (#1661)
        Add documentation for IACT analysis (#1646)
        ctselect allows usage of non-default events and GTI extensions (#1598)
        Add csworkflow workflow manager script (#1508)
        Support out of source builds (#1484)


2016-01-27

        * Bug fix version 1.0.1 released
        ================================

        Re-enable ctmodel computation for stacked analysis (#1609)
        Solve compatibility issues with Anaconda on Mac OS X (#1607)
        Change diffuse map for science verification


2015-12-18

        * Version 1.0.0 released
        ========================

        Update end-user documentation
        Rename cshessobs to csiactobs and add csiactdata (#1608)
        Ignore errors in El Capitan post processing (#1605)
        Change GException to RuntimeError in cscripts (#1604)
        Adapt to GammaLib interface changs (#1603)
        Add csobs2caldb script (#1579)
        Add csobsinfo, csmodelinfo, csmodelmerge, cstsmapmerge (#1578)
        Implement handling of stacked data in csspec (#1566)
        Resolve Python test problem on El Capitan (#1563)


2015-10-31

        * Version 0.10.0 released
        =========================

        Add science verification tests (#1555)
        Specifying --help on command line displays help text (#572)
        Limit power law parameters in ctbkgcube (#1547)
        Extend cspull to stacked analysis (#1503)
        Add tests for installed ctools version (#1486)
        Create cscripts Python module, move obsutils in that module (#1470)
        Add csinfo script (#1489)
        Removed obsutils.spectrum() function (replaced by csspec)
        Add cterror tool
        Check existence of ROI in ctbin (#1476)
        Allocate optimizer in ctlike upon construction (#1471)
        Move cscripts into the ctools Python module (#1470)


2015-05-22

        * Version 0.9.0 released
        ========================

        Adapt to GammaLib 0.10.0 interface
        Do not import automatically Python scripts
        Support INDEF/NONE/UNDEF/UNDEFINED parameters in ctselect
        Modify cssens parameter interface (#1426)
        Add csobsdef script (#1429)
        Add ctulimit tool (#1363)
        Allow ctmodel usage for stacked analysis from command line
        Correct rate check in ctobssim for map cubes (#1452)
        Handle background cubes for stacked analysis (#1371)
        Add csspec script (#1364)
        Add cslightcrv script (#1365)
        Correct sensitivity computation in cssens


2015-01-08

        * Bug fix version 0.8.1 released
        ================================

        Include Python wrappers in source code distribution


2014-11-08

        * Version 0.8.0 released
        ========================

        Clean-up public interface
        Adapt to GammaLib 0.9.0 interface
        Add ctexpcube tool (generates exposure cube)
        Add ctpsfcube tool (generates PSF cube)
        Add ctbkgcube tool (generates background cube)
        Add ctcubemask tool (masks event bins in event cube)
        Add cttsmap tool (generates TS map)
        Add ctbutterfly tool (generates butterfly diagram)
        Add csresmap script (generates residual map)
        Introduce ctool base class
        ctbin now always merges event lists into a single counts cube
        ctmodel now always creates a single model cube
        Support energy dispersion in ctobssim, ctlike and ctmodel	
        Correct ctobssim for thread safety
        Support save and user energy thresholds in ctselect
        Correctly apply time references in ctselect
        Reduce memory usage
        Move obsutils to ctools namespace
        Add several functions to obsutils
        Enhance documentation


2014-02-20

        * Bug fix Version 0.7.2 released
        ================================

        Add logL and event statistics to cspull output file
        Properly close temporary file in ctselect (#1149)


2014-02-05
        
        * Bug fix Version 0.7.1 released
        ================================
        
        Added missing hyphens in pfiles synchronisation section (#1091)
        Add configuration test script (#1091)
        Correctly filter instrument and id attributes in ctobssim
        Use reworked GCaldb for calibration data access (#1116)


2014-01-18

        * Version 0.7.0 released
        ========================

        Adapt to GammaLib-00-08-00 interface
        ctobssim now only simulates events within ROI and supports
          all kinds of data space models; time slice durations are
          determined based on source flux
        ctbin now implements LIN and FILE binning algorithms
        ctbin, ctskymap and ctmodel now generate maps with
          increasing longitude to the left
        Update parameter files if necessary


2012-12-21

        * Version 0.6.0 released
        ========================

        Add ctmodel tool
        Add usepnt parameter to ctselect
        Adapt to GammaLib-00-07-00 interface
        Correct ctobssim usage of seed value


2012-10-11

        * Bug fix version 0.5.2 released
        ================================

        Correct gcc 4.2.x OpenMP dlopen() test


2012-09-18

        * Bug fix version 0.5.1 released
        ================================

        clang++ compiler precedence is only taken for Mac OS X >= 10.7
        Omit Python checks if Python bindings are disabled
        Enhance OpenMP configuration on Darwin
        Export MACOSX_DEPLOYMENT_TARGET only for --enable-universalsdk
        Improve Python bindings configuration
        Add TEST_ENV_DIR to load library path


2012-09-14

        * Version 0.5.0 released
        ========================

	Add observation definition XML files support to ctobssim
        Improve logging information for ctlike
        Add OpenPM support


2012-03-08

        * Version 0.4.0 released
        ========================

        Add handling of observation definition XML files to ctselect
        Add handling of observation definition XML files to ctbin
        Add handling of observation definition XML files to ctlike
        Add deadtime correction factor to ctobssim
        No longer query output parameters first
        Remove method parameter from ctlike
        Replace evfile and cntmap parameters by infile parameter in ctlike
        Add configure options for Mac OSX universal builds
        Remove automake dependency tracking
        Improve building of Python bindings


2011-10-06

        * Version 0.3.0 released
        ========================

        Renamed to ctools


2011-10-03

        * Version 0.2.5 released
        ========================

        ctbin extracts the image centre from an observation if provided
        Add models directory
        Add examples directory
        Add scripts directory


2011-07-20

        * Version 0.2.4 released
        ========================

        Improve configure script
        Add scripts for ctatools environment setting


2011-07-09

        * Version 0.2.3 released
        ========================

        Improve configure script


2011-02-24

        * Version 0.2.1 released
        ========================

        Correct test environment
        Adjust Python wrapper compile option on Darwin


2011-02-21

        * Version 0.2.0 released
        ========================

        Standardize Python interface
        Add unit test (make check)
        Add html documentation


2011-02-02

        * Version 0.1.0 released
        ========================

        Initial release of the ctatools<|MERGE_RESOLUTION|>--- conflicted
+++ resolved
@@ -3,11 +3,8 @@
         * Version 1.6.0 released
         ========================
 
-<<<<<<< HEAD
+        Avoid ctselect error in case that RoI radius is unchanged (#2682)
         Add "use_irf_bkg" parameter to cslightcrv
-=======
-        Avoid ctselect error in case that RoI radius is unchanged (#2682)
->>>>>>> f110804a
         Add "like_accuracy" parameter to likelihood tools and scripts (#2662)
         Do not skip bins with zero counts in csspec (#2671)
         Use "ENERG" instead of "ETRUE" in energy dispersion axis names in csroot2caldb (#2670)
