<<<<<<< HEAD
2018-01-09
=======
2018-01-12
>>>>>>> 3ed80fe9

        * Version 1.5.0 released
        ========================

<<<<<<< HEAD
        Add csresspec script (#2289)
        Add ctools::time_reference constant and remove ctools::time_reference() method (#2295)
        Correctly strip .gz suffix from output filenames (#2287)
=======
        Add CUSTOM background method to csphagen script (#2284)
>>>>>>> 3ed80fe9
        Support On/Off analysis in cslightcrv and csphasecrv (#2273)
        Add tutorial for classical analysis (#2267)
        Fix chatter level handling in ctpsfcube (#2262)
        Handle On/Off observations by cspull (#2260)
        Add "statistic" parameter to all likelihood tools and scripts (#2237)
        Rename ctlike "stat" parameter to "statistic" (#2237)
        Enable handling of On/Off observations in csspec (#2231)
        Add csphagen script (#2208)
        Add RING background method to ctskymap (#2207)
        Add keywords to sky maps produced by ctskymap (#2194)
        Enhance efficiency of computations in ctmodel (#2189)
        Add csmodelsois script (#2180)
        Add "NODES" method to csspec to support non-CTA analysis (#1927)
        Use t-type parameters for all "tmin" and "tmax" parameters (#1864)


2017-07-28

        * Version 1.4.0 released
        ========================

        Fix ctmodel bug for stacked analysis with diffuse maps or cubes (#2171)
        Install ctools header files (#2145)
        Parallelize event binning in ctbin using OpenMP (#1970)


2017-07-07

        * Bug fix version 1.3.1 released
        ================================

        ctbkgcube creates XML files compliant with non-CTA instruments (#2140)
        Reduce computation time of ctmodel and parallelize using OpenMP (#2147)
        Fix csresmap significance computation error (#2136)
        Use MigMatrixNoTheta2cut_offaxis and AngularPSF2DEtrue_offaxis histograms to
          compute PSF and energy dispersion IRFs (#2135)
        Add self.logFileOpen() to cstsmapsplit.execute() method (#2127)
        Properly forward working log file pointer in ctobssim::set_mc_id_names() (#2123)
        Correct computation of standard deviations in cssrcdetect
        csobsselect accepts an observation container upon construction


2017-06-07

        * Version 1.3.0 released
        ========================

        Correct covariance matrix computation in ctbutterfly (#2121)
        Add missing *.i SWIG file into release tarball (#2114)
        Add "phase" parameter to ctselect (#1996)
        Add ctprob tool (#1991)
        Implement regression scheme in cssens and remove num_avg parameter (#1989)
        Copy cscripts into bin directory instead of creating a symbolic links (#1987)
        If code originates from Git, always compile the Python bindings (#1985)
        Raise exception instead of exiting with return code in Python tests (#1983)
        Add ctphase tool (#1982)
        Support energy boundary FITS file in ctmapcube (#1978)
        Add csebins script (#1976)
        Consider RoI in ctskymap and use numerical integration for IRF (#1975)
        ctlike stores covariance matrix in either CSV or FITS format (#1863)
        Use correct ROOT histograms in csroot2caldb
        Implement Gaussian error propagation in ctbutterfly (#1862)
        Support of map cubes lying outside RoI in ctobssim 
        ctbkgcube throws exception if no background model is found (#1652)
        ctobssim adds Monte Carlo identifiers to simulated events (#1483)
        Set local language to english (#1370)
        Enhance logfile output of csroot2caldb script
        Set default deadc value to 0.98 (CTA has <2% deadtime)


2017-05-30

        * Bug fix version 1.2.1 released
        ================================

        Include SWIG interface files into tarball
        Avoid double execution to ctexpcube


2017-02-09

        * Version 1.2.0 released
        ========================

        Replace has_key() by in for Python 3.x compatibility (#1924)
        cslightcrv no longer accepts counts cubes on input (#1920)
        Set ctbin reference time to CTA reference time (#1922)
        Change ds9file parameter to outds9file
        Add cssrcdetect script (#1617)
        Add background subtraction to ctskymap tool (#1882)
        Add csobsselect script (#1881)
        Add csmodelselect script (#1879)
        Add startindex parameter to ctobssim (#1878)
        Fix energy boundary handline in cssens (#1873)
        Add outcovmat parameter to ctlike (#1863)
        Add publish parameter and methods to ctobssim, ctselect, cslightcrv and csspec (#1871)
        Add csviscube script (#1853)
        Add zenith and azimuth angle information to IRF caldb (#1853)
        Fix ctbin segfault bug for varying energy thresholds (#1850)
        Make csresmap enumbins parameter hidden (#1844)
        Rename ctskymap::map() to ctskymap::skymap() (#1828)
        Introduce ctobservation and ctlikelihood base classes (#1828, #1846)
        Remove ctselect::time_reference() method
        Add ctool and cscript pars() methods (#1838)
        Fix ctbin::save() bug for empty observation container (#1835)
        Fix exception when calling ctools clear() methods (#1835)
        Add support for new spectral models in ctulimit (#1832)
        Add support modules to cscripts (#1830)
        Fix lacking coverage measure for cscripts execution (#1827)
        Set "addbounds" parameters by default to "no" (#1819)


2016-07-24

        * Version 1.1.0 released
        ========================

        Adapt to new spatial (#1818) and spectral model names (#1821)
        Fix stacked analysis bias (#1819)
        Add background model science verification (#1815)
        Add cstsmapsplit script (#1797)
        Add unit tests for all example scripts
        Handle zero parameter errors in ctulimit (#1795)
        Compute counts cube weights in ctbin (#1789)
        Adapt to new stacked cube interface (#1788)
        Add ctools and cscripts unit tests
        Add "bgdoversample" and "bgdinfill" parameters to csroot2caldb
        Add csobsdef.pntdef() method (#1771)
        Add ctmapcube tool (#1760)
        Add "seed" parameter to cspull (#1755)
        Add ctedispcube tool (#1724)
        Test and import IACT scripts only for Python 2.6+ (#1715)
        Adapt to revise GTime operators (#1714)
        Add publish() methods to tools producing images (#1710)
        Read ahead output filename in cterror (#1700)
        Subdivide simulation energy range in ctobssim (#1673)
        Delete existing events before simulation in ctobssim (#1663)
        Add csiactcopy script (#1661)
        Add documentation for IACT analysis (#1646)
        ctselect allows usage of non-default events and GTI extensions (#1598)
        Add csworkflow workflow manager script (#1508)
        Support out of source builds (#1484)


2016-01-27

        * Bug fix version 1.0.1 released
        ================================

        Re-enable ctmodel computation for stacked analysis (#1609)
        Solve compatibility issues with Anaconda on Mac OS X (#1607)
        Change diffuse map for science verification


2015-12-18

        * Version 1.0.0 released
        ========================

        Update end-user documentation
        Rename cshessobs to csiactobs and add csiactdata (#1608)
        Ignore errors in El Capitan post processing (#1605)
        Change GException to RuntimeError in cscripts (#1604)
        Adapt to GammaLib interface changs (#1603)
        Add csobs2caldb script (#1579)
        Add csobsinfo, csmodelinfo, csmodelmerge, cstsmapmerge (#1578)
        Implement handling of stacked data in csspec (#1566)
        Resolve Python test problem on El Capitan (#1563)


2015-10-31

        * Version 0.10.0 released
        =========================

        Add science verification tests (#1555)
        Specifying --help on command line displays help text (#572)
        Limit power law parameters in ctbkgcube (#1547)
        Extend cspull to stacked analysis (#1503)
        Add tests for installed ctools version (#1486)
        Create cscripts Python module, move obsutils in that module (#1470)
        Add csinfo script (#1489)
        Removed obsutils.spectrum() function (replaced by csspec)
        Add cterror tool
        Check existence of ROI in ctbin (#1476)
        Allocate optimizer in ctlike upon construction (#1471)
        Move cscripts into the ctools Python module (#1470)


2015-05-22

        * Version 0.9.0 released
        ========================

        Adapt to GammaLib 0.10.0 interface
        Do not import automatically Python scripts
        Support INDEF/NONE/UNDEF/UNDEFINED parameters in ctselect
        Modify cssens parameter interface (#1426)
        Add csobsdef script (#1429)
        Add ctulimit tool (#1363)
        Allow ctmodel usage for stacked analysis from command line
        Correct rate check in ctobssim for map cubes (#1452)
        Handle background cubes for stacked analysis (#1371)
        Add csspec script (#1364)
        Add cslightcrv script (#1365)
        Correct sensitivity computation in cssens


2015-01-08

        * Bug fix version 0.8.1 released
        ================================

        Include Python wrappers in source code distribution


2014-11-08

        * Version 0.8.0 released
        ========================

        Clean-up public interface
        Adapt to GammaLib 0.9.0 interface
        Add ctexpcube tool (generates exposure cube)
        Add ctpsfcube tool (generates PSF cube)
        Add ctbkgcube tool (generates background cube)
        Add ctcubemask tool (masks event bins in event cube)
        Add cttsmap tool (generates TS map)
        Add ctbutterfly tool (generates butterfly diagram)
        Add csresmap script (generates residual map)
        Introduce ctool base class
        ctbin now always merges event lists into a single counts cube
        ctmodel now always creates a single model cube
        Support energy dispersion in ctobssim, ctlike and ctmodel	
        Correct ctobssim for thread safety
        Support save and user energy thresholds in ctselect
        Correctly apply time references in ctselect
        Reduce memory usage
        Move obsutils to ctools namespace
        Add several functions to obsutils
        Enhance documentation


2014-02-20

        * Bug fix Version 0.7.2 released
        ================================

        Add logL and event statistics to cspull output file
        Properly close temporary file in ctselect (#1149)


2014-02-05
        
        * Bug fix Version 0.7.1 released
        ================================
        
        Added missing hyphens in pfiles synchronisation section (#1091)
        Add configuration test script (#1091)
        Correctly filter instrument and id attributes in ctobssim
        Use reworked GCaldb for calibration data access (#1116)


2014-01-18

        * Version 0.7.0 released
        ========================

        Adapt to GammaLib-00-08-00 interface
        ctobssim now only simulates events within ROI and supports
          all kinds of data space models; time slice durations are
          determined based on source flux
        ctbin now implements LIN and FILE binning algorithms
        ctbin, ctskymap and ctmodel now generate maps with
          increasing longitude to the left
        Update parameter files if necessary


2012-12-21

        * Version 0.6.0 released
        ========================

        Add ctmodel tool
        Add usepnt parameter to ctselect
        Adapt to GammaLib-00-07-00 interface
        Correct ctobssim usage of seed value


2012-10-11

        * Bug fix version 0.5.2 released
        ================================

        Correct gcc 4.2.x OpenMP dlopen() test


2012-09-18

        * Bug fix version 0.5.1 released
        ================================

        clang++ compiler precedence is only taken for Mac OS X >= 10.7
        Omit Python checks if Python bindings are disabled
        Enhance OpenMP configuration on Darwin
        Export MACOSX_DEPLOYMENT_TARGET only for --enable-universalsdk
        Improve Python bindings configuration
        Add TEST_ENV_DIR to load library path


2012-09-14

        * Version 0.5.0 released
        ========================

	Add observation definition XML files support to ctobssim
        Improve logging information for ctlike
        Add OpenPM support


2012-03-08

        * Version 0.4.0 released
        ========================

        Add handling of observation definition XML files to ctselect
        Add handling of observation definition XML files to ctbin
        Add handling of observation definition XML files to ctlike
        Add deadtime correction factor to ctobssim
        No longer query output parameters first
        Remove method parameter from ctlike
        Replace evfile and cntmap parameters by infile parameter in ctlike
        Add configure options for Mac OSX universal builds
        Remove automake dependency tracking
        Improve building of Python bindings


2011-10-06

        * Version 0.3.0 released
        ========================

        Renamed to ctools


2011-10-03

        * Version 0.2.5 released
        ========================

        ctbin extracts the image centre from an observation if provided
        Add models directory
        Add examples directory
        Add scripts directory


2011-07-20

        * Version 0.2.4 released
        ========================

        Improve configure script
        Add scripts for ctatools environment setting


2011-07-09

        * Version 0.2.3 released
        ========================

        Improve configure script


2011-02-24

        * Version 0.2.1 released
        ========================

        Correct test environment
        Adjust Python wrapper compile option on Darwin


2011-02-21

        * Version 0.2.0 released
        ========================

        Standardize Python interface
        Add unit test (make check)
        Add html documentation


2011-02-02

        * Version 0.1.0 released
        ========================

        Initial release of the ctatools<|MERGE_RESOLUTION|>--- conflicted
+++ resolved
@@ -1,19 +1,12 @@
-<<<<<<< HEAD
-2018-01-09
-=======
 2018-01-12
->>>>>>> 3ed80fe9
 
         * Version 1.5.0 released
         ========================
 
-<<<<<<< HEAD
+        Add CUSTOM background method to csphagen script (#2284)
         Add csresspec script (#2289)
         Add ctools::time_reference constant and remove ctools::time_reference() method (#2295)
         Correctly strip .gz suffix from output filenames (#2287)
-=======
-        Add CUSTOM background method to csphagen script (#2284)
->>>>>>> 3ed80fe9
         Support On/Off analysis in cslightcrv and csphasecrv (#2273)
         Add tutorial for classical analysis (#2267)
         Fix chatter level handling in ctpsfcube (#2262)
