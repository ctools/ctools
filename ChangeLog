2017-10-11

        * Version 1.5.0 released
        ========================

<<<<<<< HEAD
        Add keywords to sky maps produced by ctskymap (#2194)
        Enhance efficiency of computations in ctmodel (#2189)
=======
        Add csmodelsois script (#2180)
>>>>>>> 80f82c6d
        Use t-type parameters for all "tmin" and "tmax" parameters (#1864)


2017-07-28

        * Version 1.4.0 released
        ========================

        Fix ctmodel bug for stacked analysis with diffuse maps or cubes (#2171)
        Install ctools header files (#2145)
        Parallelize event binning in ctbin using OpenMP (#1970)


2017-07-07

        * Bug fix version 1.3.1 released
        ================================

        ctbkgcube creates XML files compliant with non-CTA instruments (#2140)
        Reduce computation time of ctmodel and parallelize using OpenMP (#2147)
        Fix csresmap significance computation error (#2136)
        Use MigMatrixNoTheta2cut_offaxis and AngularPSF2DEtrue_offaxis histograms to
          compute PSF and energy dispersion IRFs (#2135)
        Add self.logFileOpen() to cstsmapsplit.execute() method (#2127)
        Properly forward working log file pointer in ctobssim::set_mc_id_names() (#2123)
        Correct computation of standard deviations in cssrcdetect
        csobsselect accepts an observation container upon construction


2017-06-07

        * Version 1.3.0 released
        ========================

        Correct covariance matrix computation in ctbutterfly (#2121)
        Add missing *.i SWIG file into release tarball (#2114)
        Add "phase" parameter to ctselect (#1996)
        Add ctprob tool (#1991)
        Implement regression scheme in cssens and remove num_avg parameter (#1989)
        Copy cscripts into bin directory instead of creating a symbolic links (#1987)
        If code originates from Git, always compile the Python bindings (#1985)
        Raise exception instead of exiting with return code in Python tests (#1983)
        Add ctphase tool (#1982)
        Support energy boundary FITS file in ctmapcube (#1978)
        Add csebins script (#1976)
        Consider RoI in ctskymap and use numerical integration for IRF (#1975)
        ctlike stores covariance matrix in either CSV or FITS format (#1863)
        Use correct ROOT histograms in csroot2caldb
        Implement Gaussian error propagation in ctbutterfly (#1862)
        Support of map cubes lying outside RoI in ctobssim 
        ctbkgcube throws exception if no background model is found (#1652)
        ctobssim adds Monte Carlo identifiers to simulated events (#1483)
        Set local language to english (#1370)
        Enhance logfile output of csroot2caldb script
        Set default deadc value to 0.98 (CTA has <2% deadtime)


2017-05-30

        * Bug fix version 1.2.1 released
        ================================

        Include SWIG interface files into tarball
        Avoid double execution to ctexpcube


2017-02-09

        * Version 1.2.0 released
        ========================

        Replace has_key() by in for Python 3.x compatibility (#1924)
        cslightcrv no longer accepts counts cubes on input (#1920)
        Set ctbin reference time to CTA reference time (#1922)
        Change ds9file parameter to outds9file
        Add cssrcdetect script (#1617)
        Add background subtraction to ctskymap tool (#1882)
        Add csobsselect script (#1881)
        Add csmodelselect script (#1879)
        Add startindex parameter to ctobssim (#1878)
        Fix energy boundary handline in cssens (#1873)
        Add outcovmat parameter to ctlike (#1863)
        Add publish parameter and methods to ctobssim, ctselect, cslightcrv and csspec (#1871)
        Add csviscube script (#1853)
        Add zenith and azimuth angle information to IRF caldb (#1853)
        Fix ctbin segfault bug for varying energy thresholds (#1850)
        Make csresmap enumbins parameter hidden (#1844)
        Rename ctskymap::map() to ctskymap::skymap() (#1828)
        Introduce ctobservation and ctlikelihood base classes (#1828, #1846)
        Remove ctselect::time_reference() method
        Add ctool and cscript pars() methods (#1838)
        Fix ctbin::save() bug for empty observation container (#1835)
        Fix exception when calling ctools clear() methods (#1835)
        Add support for new spectral models in ctulimit (#1832)
        Add support modules to cscripts (#1830)
        Fix lacking coverage measure for cscripts execution (#1827)
        Set "addbounds" parameters by default to "no" (#1819)


2016-07-24

        * Version 1.1.0 released
        ========================

        Adapt to new spatial (#1818) and spectral model names (#1821)
        Fix stacked analysis bias (#1819)
        Add background model science verification (#1815)
        Add cstsmapsplit script (#1797)
        Add unit tests for all example scripts
        Handle zero parameter errors in ctulimit (#1795)
        Compute counts cube weights in ctbin (#1789)
        Adapt to new stacked cube interface (#1788)
        Add ctools and cscripts unit tests
        Add "bgdoversample" and "bgdinfill" parameters to csroot2caldb
        Add csobsdef.pntdef() method (#1771)
        Add ctmapcube tool (#1760)
        Add "seed" parameter to cspull (#1755)
        Add ctedispcube tool (#1724)
        Test and import IACT scripts only for Python 2.6+ (#1715)
        Adapt to revise GTime operators (#1714)
        Add publish() methods to tools producing images (#1710)
        Read ahead output filename in cterror (#1700)
        Subdivide simulation energy range in ctobssim (#1673)
        Delete existing events before simulation in ctobssim (#1663)
        Add csiactcopy script (#1661)
        Add documentation for IACT analysis (#1646)
        ctselect allows usage of non-default events and GTI extensions (#1598)
        Add csworkflow workflow manager script (#1508)
        Support out of source builds (#1484)


2016-01-27

        * Bug fix version 1.0.1 released
        ================================

        Re-enable ctmodel computation for stacked analysis (#1609)
        Solve compatibility issues with Anaconda on Mac OS X (#1607)
        Change diffuse map for science verification


2015-12-18

        * Version 1.0.0 released
        ========================

        Update end-user documentation
        Rename cshessobs to csiactobs and add csiactdata (#1608)
        Ignore errors in El Capitan post processing (#1605)
        Change GException to RuntimeError in cscripts (#1604)
        Adapt to GammaLib interface changs (#1603)
        Add csobs2caldb script (#1579)
        Add csobsinfo, csmodelinfo, csmodelmerge, cstsmapmerge (#1578)
        Implement handling of stacked data in csspec (#1566)
        Resolve Python test problem on El Capitan (#1563)


2015-10-31

        * Version 0.10.0 released
        =========================

        Add science verification tests (#1555)
        Specifying --help on command line displays help text (#572)
        Limit power law parameters in ctbkgcube (#1547)
        Extend cspull to stacked analysis (#1503)
        Add tests for installed ctools version (#1486)
        Create cscripts Python module, move obsutils in that module (#1470)
        Add csinfo script (#1489)
        Removed obsutils.spectrum() function (replaced by csspec)
        Add cterror tool
        Check existence of ROI in ctbin (#1476)
        Allocate optimizer in ctlike upon construction (#1471)
        Move cscripts into the ctools Python module (#1470)


2015-05-22

        * Version 0.9.0 released
        ========================

        Adapt to GammaLib 0.10.0 interface
        Do not import automatically Python scripts
        Support INDEF/NONE/UNDEF/UNDEFINED parameters in ctselect
        Modify cssens parameter interface (#1426)
        Add csobsdef script (#1429)
        Add ctulimit tool (#1363)
        Allow ctmodel usage for stacked analysis from command line
        Correct rate check in ctobssim for map cubes (#1452)
        Handle background cubes for stacked analysis (#1371)
        Add csspec script (#1364)
        Add cslightcrv script (#1365)
        Correct sensitivity computation in cssens


2015-01-08

        * Bug fix version 0.8.1 released
        ================================

        Include Python wrappers in source code distribution


2014-11-08

        * Version 0.8.0 released
        ========================

        Clean-up public interface
        Adapt to GammaLib 0.9.0 interface
        Add ctexpcube tool (generates exposure cube)
        Add ctpsfcube tool (generates PSF cube)
        Add ctbkgcube tool (generates background cube)
        Add ctcubemask tool (masks event bins in event cube)
        Add cttsmap tool (generates TS map)
        Add ctbutterfly tool (generates butterfly diagram)
        Add csresmap script (generates residual map)
        Introduce ctool base class
        ctbin now always merges event lists into a single counts cube
        ctmodel now always creates a single model cube
        Support energy dispersion in ctobssim, ctlike and ctmodel	
        Correct ctobssim for thread safety
        Support save and user energy thresholds in ctselect
        Correctly apply time references in ctselect
        Reduce memory usage
        Move obsutils to ctools namespace
        Add several functions to obsutils
        Enhance documentation


2014-02-20

        * Bug fix Version 0.7.2 released
        ================================

        Add logL and event statistics to cspull output file
        Properly close temporary file in ctselect (#1149)


2014-02-05
        
        * Bug fix Version 0.7.1 released
        ================================
        
        Added missing hyphens in pfiles synchronisation section (#1091)
        Add configuration test script (#1091)
        Correctly filter instrument and id attributes in ctobssim
        Use reworked GCaldb for calibration data access (#1116)


2014-01-18

        * Version 0.7.0 released
        ========================

        Adapt to GammaLib-00-08-00 interface
        ctobssim now only simulates events within ROI and supports
          all kinds of data space models; time slice durations are
          determined based on source flux
        ctbin now implements LIN and FILE binning algorithms
        ctbin, ctskymap and ctmodel now generate maps with
          increasing longitude to the left
        Update parameter files if necessary


2012-12-21

        * Version 0.6.0 released
        ========================

        Add ctmodel tool
        Add usepnt parameter to ctselect
        Adapt to GammaLib-00-07-00 interface
        Correct ctobssim usage of seed value


2012-10-11

        * Bug fix version 0.5.2 released
        ================================

        Correct gcc 4.2.x OpenMP dlopen() test


2012-09-18

        * Bug fix version 0.5.1 released
        ================================

        clang++ compiler precedence is only taken for Mac OS X >= 10.7
        Omit Python checks if Python bindings are disabled
        Enhance OpenMP configuration on Darwin
        Export MACOSX_DEPLOYMENT_TARGET only for --enable-universalsdk
        Improve Python bindings configuration
        Add TEST_ENV_DIR to load library path


2012-09-14

        * Version 0.5.0 released
        ========================

	Add observation definition XML files support to ctobssim
        Improve logging information for ctlike
        Add OpenPM support


2012-03-08

        * Version 0.4.0 released
        ========================

        Add handling of observation definition XML files to ctselect
        Add handling of observation definition XML files to ctbin
        Add handling of observation definition XML files to ctlike
        Add deadtime correction factor to ctobssim
        No longer query output parameters first
        Remove method parameter from ctlike
        Replace evfile and cntmap parameters by infile parameter in ctlike
        Add configure options for Mac OSX universal builds
        Remove automake dependency tracking
        Improve building of Python bindings


2011-10-06

        * Version 0.3.0 released
        ========================

        Renamed to ctools


2011-10-03

        * Version 0.2.5 released
        ========================

        ctbin extracts the image centre from an observation if provided
        Add models directory
        Add examples directory
        Add scripts directory


2011-07-20

        * Version 0.2.4 released
        ========================

        Improve configure script
        Add scripts for ctatools environment setting


2011-07-09

        * Version 0.2.3 released
        ========================

        Improve configure script


2011-02-24

        * Version 0.2.1 released
        ========================

        Correct test environment
        Adjust Python wrapper compile option on Darwin


2011-02-21

        * Version 0.2.0 released
        ========================

        Standardize Python interface
        Add unit test (make check)
        Add html documentation


2011-02-02

        * Version 0.1.0 released
        ========================

        Initial release of the ctatools<|MERGE_RESOLUTION|>--- conflicted
+++ resolved
@@ -3,12 +3,9 @@
         * Version 1.5.0 released
         ========================
 
-<<<<<<< HEAD
         Add keywords to sky maps produced by ctskymap (#2194)
         Enhance efficiency of computations in ctmodel (#2189)
-=======
         Add csmodelsois script (#2180)
->>>>>>> 80f82c6d
         Use t-type parameters for all "tmin" and "tmax" parameters (#1864)
 
 
