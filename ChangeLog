--- conflicted
+++ resolved
@@ -1,4 +1,3 @@
-<<<<<<< HEAD
 2019-05-06
 
         * Version 1.6.0 released
@@ -61,14 +60,14 @@
         Define MET with respect to the observation time reference or "mjdref"
           parameter (#2054)
         Implement Python pickeling support (#1938)
-=======
+
+
 2019-05-11
 
         * Bug fix version 1.5.3 released
         ================================
 
         Only for compliance with GammaLib 1.5.3
->>>>>>> a5805388
 
 
 2018-04-26
