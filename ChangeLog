--- conflicted
+++ resolved
@@ -1,4 +1,3 @@
-<<<<<<< HEAD
 2019-10-31
 
         * Version 1.7.0 released
@@ -8,14 +7,14 @@
         Enabling running of example scripts from objects in memory (#2925)
         Allow using spectral models without "Prefactor" parameter in cssens
           and cstsdist (#1889)
-=======
+
+
 2019-11-07
 
         * Bug fix version 1.6.3 released
         ================================
 
         Improve documentation and tutorials
->>>>>>> e08cd7ea
 
 
 2019-07-15
