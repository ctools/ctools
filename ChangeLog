2017-11-27

        * Version 1.5.0 released
        ========================

<<<<<<< HEAD
        Fix chatter level handling in ctpsfcube (#2262)
=======
        Add tutorial for classical analysis (#2267)
>>>>>>> bbccb39e
        Handle On/Off observations by cspull (#2260)
        Add "statistic" parameter to all likelihood tools and scripts (#2237)
        Rename ctlike "stat" parameter to "statistic" (#2237)
        Enable handling of On/Off observations in csspec (#2231)
        Add csphagen script (#2208)
        Add RING background method to ctskymap (#2207)
        Add keywords to sky maps produced by ctskymap (#2194)
        Enhance efficiency of computations in ctmodel (#2189)
        Add csmodelsois script (#2180)
        Add "NODES" method to csspec to support non-CTA analysis (#1927)
        Use t-type parameters for all "tmin" and "tmax" parameters (#1864)


2017-07-28

        * Version 1.4.0 released
        ========================

        Fix ctmodel bug for stacked analysis with diffuse maps or cubes (#2171)
        Install ctools header files (#2145)
        Parallelize event binning in ctbin using OpenMP (#1970)


2017-07-07

        * Bug fix version 1.3.1 released
        ================================

        ctbkgcube creates XML files compliant with non-CTA instruments (#2140)
        Reduce computation time of ctmodel and parallelize using OpenMP (#2147)
        Fix csresmap significance computation error (#2136)
        Use MigMatrixNoTheta2cut_offaxis and AngularPSF2DEtrue_offaxis histograms to
          compute PSF and energy dispersion IRFs (#2135)
        Add self.logFileOpen() to cstsmapsplit.execute() method (#2127)
        Properly forward working log file pointer in ctobssim::set_mc_id_names() (#2123)
        Correct computation of standard deviations in cssrcdetect
        csobsselect accepts an observation container upon construction


2017-06-07

        * Version 1.3.0 released
        ========================

        Correct covariance matrix computation in ctbutterfly (#2121)
        Add missing *.i SWIG file into release tarball (#2114)
        Add "phase" parameter to ctselect (#1996)
        Add ctprob tool (#1991)
        Implement regression scheme in cssens and remove num_avg parameter (#1989)
        Copy cscripts into bin directory instead of creating a symbolic links (#1987)
        If code originates from Git, always compile the Python bindings (#1985)
        Raise exception instead of exiting with return code in Python tests (#1983)
        Add ctphase tool (#1982)
        Support energy boundary FITS file in ctmapcube (#1978)
        Add csebins script (#1976)
        Consider RoI in ctskymap and use numerical integration for IRF (#1975)
        ctlike stores covariance matrix in either CSV or FITS format (#1863)
        Use correct ROOT histograms in csroot2caldb
        Implement Gaussian error propagation in ctbutterfly (#1862)
        Support of map cubes lying outside RoI in ctobssim 
        ctbkgcube throws exception if no background model is found (#1652)
        ctobssim adds Monte Carlo identifiers to simulated events (#1483)
        Set local language to english (#1370)
        Enhance logfile output of csroot2caldb script
        Set default deadc value to 0.98 (CTA has <2% deadtime)


2017-05-30

        * Bug fix version 1.2.1 released
        ================================

        Include SWIG interface files into tarball
        Avoid double execution to ctexpcube


2017-02-09

        * Version 1.2.0 released
        ========================

        Replace has_key() by in for Python 3.x compatibility (#1924)
        cslightcrv no longer accepts counts cubes on input (#1920)
        Set ctbin reference time to CTA reference time (#1922)
        Change ds9file parameter to outds9file
        Add cssrcdetect script (#1617)
        Add background subtraction to ctskymap tool (#1882)
        Add csobsselect script (#1881)
        Add csmodelselect script (#1879)
        Add startindex parameter to ctobssim (#1878)
        Fix energy boundary handline in cssens (#1873)
        Add outcovmat parameter to ctlike (#1863)
        Add publish parameter and methods to ctobssim, ctselect, cslightcrv and csspec (#1871)
        Add csviscube script (#1853)
        Add zenith and azimuth angle information to IRF caldb (#1853)
        Fix ctbin segfault bug for varying energy thresholds (#1850)
        Make csresmap enumbins parameter hidden (#1844)
        Rename ctskymap::map() to ctskymap::skymap() (#1828)
        Introduce ctobservation and ctlikelihood base classes (#1828, #1846)
        Remove ctselect::time_reference() method
        Add ctool and cscript pars() methods (#1838)
        Fix ctbin::save() bug for empty observation container (#1835)
        Fix exception when calling ctools clear() methods (#1835)
        Add support for new spectral models in ctulimit (#1832)
        Add support modules to cscripts (#1830)
        Fix lacking coverage measure for cscripts execution (#1827)
        Set "addbounds" parameters by default to "no" (#1819)


2016-07-24

        * Version 1.1.0 released
        ========================

        Adapt to new spatial (#1818) and spectral model names (#1821)
        Fix stacked analysis bias (#1819)
        Add background model science verification (#1815)
        Add cstsmapsplit script (#1797)
        Add unit tests for all example scripts
        Handle zero parameter errors in ctulimit (#1795)
        Compute counts cube weights in ctbin (#1789)
        Adapt to new stacked cube interface (#1788)
        Add ctools and cscripts unit tests
        Add "bgdoversample" and "bgdinfill" parameters to csroot2caldb
        Add csobsdef.pntdef() method (#1771)
        Add ctmapcube tool (#1760)
        Add "seed" parameter to cspull (#1755)
        Add ctedispcube tool (#1724)
        Test and import IACT scripts only for Python 2.6+ (#1715)
        Adapt to revise GTime operators (#1714)
        Add publish() methods to tools producing images (#1710)
        Read ahead output filename in cterror (#1700)
        Subdivide simulation energy range in ctobssim (#1673)
        Delete existing events before simulation in ctobssim (#1663)
        Add csiactcopy script (#1661)
        Add documentation for IACT analysis (#1646)
        ctselect allows usage of non-default events and GTI extensions (#1598)
        Add csworkflow workflow manager script (#1508)
        Support out of source builds (#1484)


2016-01-27

        * Bug fix version 1.0.1 released
        ================================

        Re-enable ctmodel computation for stacked analysis (#1609)
        Solve compatibility issues with Anaconda on Mac OS X (#1607)
        Change diffuse map for science verification


2015-12-18

        * Version 1.0.0 released
        ========================

        Update end-user documentation
        Rename cshessobs to csiactobs and add csiactdata (#1608)
        Ignore errors in El Capitan post processing (#1605)
        Change GException to RuntimeError in cscripts (#1604)
        Adapt to GammaLib interface changs (#1603)
        Add csobs2caldb script (#1579)
        Add csobsinfo, csmodelinfo, csmodelmerge, cstsmapmerge (#1578)
        Implement handling of stacked data in csspec (#1566)
        Resolve Python test problem on El Capitan (#1563)


2015-10-31

        * Version 0.10.0 released
        =========================

        Add science verification tests (#1555)
        Specifying --help on command line displays help text (#572)
        Limit power law parameters in ctbkgcube (#1547)
        Extend cspull to stacked analysis (#1503)
        Add tests for installed ctools version (#1486)
        Create cscripts Python module, move obsutils in that module (#1470)
        Add csinfo script (#1489)
        Removed obsutils.spectrum() function (replaced by csspec)
        Add cterror tool
        Check existence of ROI in ctbin (#1476)
        Allocate optimizer in ctlike upon construction (#1471)
        Move cscripts into the ctools Python module (#1470)


2015-05-22

        * Version 0.9.0 released
        ========================

        Adapt to GammaLib 0.10.0 interface
        Do not import automatically Python scripts
        Support INDEF/NONE/UNDEF/UNDEFINED parameters in ctselect
        Modify cssens parameter interface (#1426)
        Add csobsdef script (#1429)
        Add ctulimit tool (#1363)
        Allow ctmodel usage for stacked analysis from command line
        Correct rate check in ctobssim for map cubes (#1452)
        Handle background cubes for stacked analysis (#1371)
        Add csspec script (#1364)
        Add cslightcrv script (#1365)
        Correct sensitivity computation in cssens


2015-01-08

        * Bug fix version 0.8.1 released
        ================================

        Include Python wrappers in source code distribution


2014-11-08

        * Version 0.8.0 released
        ========================

        Clean-up public interface
        Adapt to GammaLib 0.9.0 interface
        Add ctexpcube tool (generates exposure cube)
        Add ctpsfcube tool (generates PSF cube)
        Add ctbkgcube tool (generates background cube)
        Add ctcubemask tool (masks event bins in event cube)
        Add cttsmap tool (generates TS map)
        Add ctbutterfly tool (generates butterfly diagram)
        Add csresmap script (generates residual map)
        Introduce ctool base class
        ctbin now always merges event lists into a single counts cube
        ctmodel now always creates a single model cube
        Support energy dispersion in ctobssim, ctlike and ctmodel	
        Correct ctobssim for thread safety
        Support save and user energy thresholds in ctselect
        Correctly apply time references in ctselect
        Reduce memory usage
        Move obsutils to ctools namespace
        Add several functions to obsutils
        Enhance documentation


2014-02-20

        * Bug fix Version 0.7.2 released
        ================================

        Add logL and event statistics to cspull output file
        Properly close temporary file in ctselect (#1149)


2014-02-05
        
        * Bug fix Version 0.7.1 released
        ================================
        
        Added missing hyphens in pfiles synchronisation section (#1091)
        Add configuration test script (#1091)
        Correctly filter instrument and id attributes in ctobssim
        Use reworked GCaldb for calibration data access (#1116)


2014-01-18

        * Version 0.7.0 released
        ========================

        Adapt to GammaLib-00-08-00 interface
        ctobssim now only simulates events within ROI and supports
          all kinds of data space models; time slice durations are
          determined based on source flux
        ctbin now implements LIN and FILE binning algorithms
        ctbin, ctskymap and ctmodel now generate maps with
          increasing longitude to the left
        Update parameter files if necessary


2012-12-21

        * Version 0.6.0 released
        ========================

        Add ctmodel tool
        Add usepnt parameter to ctselect
        Adapt to GammaLib-00-07-00 interface
        Correct ctobssim usage of seed value


2012-10-11

        * Bug fix version 0.5.2 released
        ================================

        Correct gcc 4.2.x OpenMP dlopen() test


2012-09-18

        * Bug fix version 0.5.1 released
        ================================

        clang++ compiler precedence is only taken for Mac OS X >= 10.7
        Omit Python checks if Python bindings are disabled
        Enhance OpenMP configuration on Darwin
        Export MACOSX_DEPLOYMENT_TARGET only for --enable-universalsdk
        Improve Python bindings configuration
        Add TEST_ENV_DIR to load library path


2012-09-14

        * Version 0.5.0 released
        ========================

	Add observation definition XML files support to ctobssim
        Improve logging information for ctlike
        Add OpenPM support


2012-03-08

        * Version 0.4.0 released
        ========================

        Add handling of observation definition XML files to ctselect
        Add handling of observation definition XML files to ctbin
        Add handling of observation definition XML files to ctlike
        Add deadtime correction factor to ctobssim
        No longer query output parameters first
        Remove method parameter from ctlike
        Replace evfile and cntmap parameters by infile parameter in ctlike
        Add configure options for Mac OSX universal builds
        Remove automake dependency tracking
        Improve building of Python bindings


2011-10-06

        * Version 0.3.0 released
        ========================

        Renamed to ctools


2011-10-03

        * Version 0.2.5 released
        ========================

        ctbin extracts the image centre from an observation if provided
        Add models directory
        Add examples directory
        Add scripts directory


2011-07-20

        * Version 0.2.4 released
        ========================

        Improve configure script
        Add scripts for ctatools environment setting


2011-07-09

        * Version 0.2.3 released
        ========================

        Improve configure script


2011-02-24

        * Version 0.2.1 released
        ========================

        Correct test environment
        Adjust Python wrapper compile option on Darwin


2011-02-21

        * Version 0.2.0 released
        ========================

        Standardize Python interface
        Add unit test (make check)
        Add html documentation


2011-02-02

        * Version 0.1.0 released
        ========================

        Initial release of the ctatools<|MERGE_RESOLUTION|>--- conflicted
+++ resolved
@@ -3,11 +3,8 @@
         * Version 1.5.0 released
         ========================
 
-<<<<<<< HEAD
+        Add tutorial for classical analysis (#2267)
         Fix chatter level handling in ctpsfcube (#2262)
-=======
-        Add tutorial for classical analysis (#2267)
->>>>>>> bbccb39e
         Handle On/Off observations by cspull (#2260)
         Add "statistic" parameter to all likelihood tools and scripts (#2237)
         Rename ctlike "stat" parameter to "statistic" (#2237)
