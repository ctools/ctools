<<<<<<< HEAD
2015-11-24  Juergen Knoedlseder  <jurgen.knodlseder@irap.omp.eu>

        * Version 1.1.0 released
        ========================

        Add csobsinfo, csmodelinfo, csmodelmerge, cstsmapmerge (#1578)
        Add csobs2caldb script (#1579)


2015-12-07  Juergen Knoedlseder  <jurgen.knodlseder@irap.omp.eu>
=======
2015-12-17  Juergen Knoedlseder  <jurgen.knodlseder@irap.omp.eu>
>>>>>>> 85083a19

        * Version 1.0.0 released
        ========================

        Update end-user documentation
        Ignore errors in El Capitan post processing (#1605)
        Change GException to RuntimeError in cscripts (#1604)
        Adapt to GammaLib interface changs (#1603)
        Implement handling of stacked data in csspec (#1566)
        Resolve Python test problem on El Capitan (#1563)


2015-10-31  Juergen Knoedlseder  <jurgen.knodlseder@irap.omp.eu>

        * Version 0.10.0 released
        =========================

        Add science verification tests (#1555)
        Specifying --help on command line displays help text (#572)
        Limit power law parameters in ctbkgcube (#1547)
        Extend cspull to stacked analysis (#1503)
        Add tests for installed ctools version (#1486)
        Create cscripts Python module, move obsutils in that module (#1470)
        Add csinfo script (#1489)
        Removed obsutils.spectrum() function (replaced by csspec)
        Add cterror tool
        Check existence of ROI in ctbin (#1476)
        Allocate optimizer in ctlike upon construction (#1471)
        Move cscripts into the ctools Python module (#1470)


2015-05-22  Juergen Knoedlseder  <jurgen.knodlseder@irap.omp.eu>

        * Version 0.9.0 released
        ========================

        Adapt to GammaLib 0.10.0 interface
        Do not import automatically Python scripts
        Support INDEF/NONE/UNDEF/UNDEFINED parameters in ctselect
        Modify cssens parameter interface (#1426)
        Add csobsdef script (#1429)
        Add ctulimit tool (#1363)
        Allow ctmodel usage for stacked analysis from command line
        Correct rate check in ctobssim for map cubes (#1452)
        Handle background cubes for stacked analysis (#1371)
        Add csspec script (#1364)
        Add cslightcrv script (#1365)
        Correct sensitivity computation in cssens


2015-01-08  Juergen Knoedlseder  <jurgen.knodlseder@irap.omp.eu>

        * Bug fix version 0.8.1 released
        ================================

        Include Python wrappers in source code distribution


2014-11-08  Juergen Knoedlseder  <jurgen.knodlseder@irap.omp.eu>

        * Version 0.8.0 released
        ========================

        Clean-up public interface
        Adapt to GammaLib 0.9.0 interface
        Add ctexpcube tool (generates exposure cube)
        Add ctpsfcube tool (generates PSF cube)
        Add ctbkgcube tool (generates background cube)
        Add ctcubemask tool (masks event bins in event cube)
        Add cttsmap tool (generates TS map)
        Add ctbutterfly tool (generates butterfly diagram)
        Add csresmap script (generates residual map)
        Introduce ctool base class
        ctbin now always merges event lists into a single counts cube
        ctmodel now always creates a single model cube
        Support energy dispersion in ctobssim, ctlike and ctmodel	
        Correct ctobssim for thread safety
        Support save and user energy thresholds in ctselect
        Correctly apply time references in ctselect
        Reduce memory usage
        Move obsutils to ctools namespace
        Add several functions to obsutils
        Enhance documentation


2014-02-20  Juergen Knoedlseder  <jurgen.knodlseder@irap.omp.eu>

        * Bug fix Version 0.7.2 released
        ================================

        Add logL and event statistics to cspull output file
        Properly close temporary file in ctselect (#1149)


2014-02-05  Juergen Knoedlseder  <jurgen.knodlseder@irap.omp.eu>
        
        * Bug fix Version 0.7.1 released
        ================================
        
        Added missing hyphens in pfiles synchronisation section (#1091)
        Add configuration test script (#1091)
        Correctly filter instrument and id attributes in ctobssim
        Use reworked GCaldb for calibration data access (#1116)


2014-01-18  Juergen Knoedlseder  <jurgen.knodlseder@irap.omp.eu>

        * Version 0.7.0 released
        ========================

        Adapt to GammaLib-00-08-00 interface
        ctobssim now only simulates events within ROI and supports
          all kinds of data space models; time slice durations are
          determined based on source flux
        ctbin now implements LIN and FILE binning algorithms
        ctbin, ctskymap and ctmodel now generate maps with
          increasing longitude to the left
        Update parameter files if necessary


2012-12-21  Juergen Knoedlseder  <jurgen.knodlseder@irap.omp.eu>

        * Version 0.6.0 released
        ========================

        Add ctmodel tool
        Add usepnt parameter to ctselect
        Adapt to GammaLib-00-07-00 interface
        Correct ctobssim usage of seed value

2012-10-11  Juergen Knoedlseder  <jurgen.knodlseder@irap.omp.eu>

        * Bug fix version 0.5.2 released
        ================================

        Correct gcc 4.2.x OpenMP dlopen() test

2012-09-18  Juergen Knoedlseder  <jurgen.knodlseder@irap.omp.eu>

        * Bug fix version 0.5.1 released
        ================================

        clang++ compiler precedence is only taken for Mac OS X >= 10.7
        Omit Python checks if Python bindings are disabled
        Enhance OpenMP configuration on Darwin
        Export MACOSX_DEPLOYMENT_TARGET only for --enable-universalsdk
        Improve Python bindings configuration
        Add TEST_ENV_DIR to load library path

2012-09-14  Juergen Knoedlseder  <jurgen.knodlseder@irap.omp.eu>

        * Version 0.5.0 released
        ========================

	Add observation definition XML files support to ctobssim
        Improve logging information for ctlike
        Add OpenPM support

2012-03-08  Juergen Knoedlseder  <jurgen.knodlseder@irap.omp.eu>

        * Version 0.4.0 released
        ========================

        Add handling of observation definition XML files to ctselect
        Add handling of observation definition XML files to ctbin
        Add handling of observation definition XML files to ctlike
        Add deadtime correction factor to ctobssim
        No longer query output parameters first
        Remove method parameter from ctlike
        Replace evfile and cntmap parameters by infile parameter in ctlike
        Add configure options for Mac OSX universal builds
        Remove automake dependency tracking
        Improve building of Python bindings


2011-10-06  Juergen Knoedlseder  <knodlseder@cesr.fr>

        * Version 0.3.0 released
        ========================

        Renamed to ctools


2011-10-03  Juergen Knoedlseder  <knodlseder@cesr.fr>

        * Version 0.2.5 released
        ========================

        ctbin extracts the image centre from an observation if provided
        Add models directory
        Add examples directory
        Add scripts directory

2011-07-20  Juergen Knoedlseder  <knodlseder@cesr.fr>

        * Version 0.2.4 released
        ========================

        Improve configure script
        Add scripts for ctatools environment setting

2011-07-09  Juergen Knoedlseder  <knodlseder@cesr.fr>

        * Version 0.2.3 released
        ========================

        Improve configure script

2011-02-24  Juergen Knoedlseder  <knodlseder@cesr.fr>

        * Version 0.2.1 released
        ========================

        Correct test environment
        Adjust Python wrapper compile option on Darwin

2011-02-21  Juergen Knoedlseder  <knodlseder@cesr.fr>

        * Version 0.2.0 released
        ========================

        Standardize Python interface
        Add unit test (make check)
        Add html documentation

2011-02-02  Juergen Knoedlseder  <knodlseder@cesr.fr>

        * Version 0.1.0 released
        ========================

        Initial release of the ctatools<|MERGE_RESOLUTION|>--- conflicted
+++ resolved
@@ -1,25 +1,15 @@
-<<<<<<< HEAD
-2015-11-24  Juergen Knoedlseder  <jurgen.knodlseder@irap.omp.eu>
-
-        * Version 1.1.0 released
-        ========================
-
-        Add csobsinfo, csmodelinfo, csmodelmerge, cstsmapmerge (#1578)
-        Add csobs2caldb script (#1579)
-
-
-2015-12-07  Juergen Knoedlseder  <jurgen.knodlseder@irap.omp.eu>
-=======
-2015-12-17  Juergen Knoedlseder  <jurgen.knodlseder@irap.omp.eu>
->>>>>>> 85083a19
+2015-12-18  Juergen Knoedlseder  <jurgen.knodlseder@irap.omp.eu>
 
         * Version 1.0.0 released
         ========================
 
         Update end-user documentation
+        Rename cshessobs to csiactobs and add csiactdata (#1608)
         Ignore errors in El Capitan post processing (#1605)
         Change GException to RuntimeError in cscripts (#1604)
         Adapt to GammaLib interface changs (#1603)
+        Add csobs2caldb script (#1579)
+        Add csobsinfo, csmodelinfo, csmodelmerge, cstsmapmerge (#1578)
         Implement handling of stacked data in csspec (#1566)
         Resolve Python test problem on El Capitan (#1563)
 
