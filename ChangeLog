--- conflicted
+++ resolved
@@ -1,4 +1,3 @@
-<<<<<<< HEAD
 2015-11-24  Juergen Knoedlseder  <jurgen.knodlseder@irap.omp.eu>
 
         * Version 1.1.0 released
@@ -8,10 +7,7 @@
         Add csobs2caldb script (#1579)
 
 
-2015-11-19  Juergen Knoedlseder  <jurgen.knodlseder@irap.omp.eu>
-=======
 2015-12-07  Juergen Knoedlseder  <jurgen.knodlseder@irap.omp.eu>
->>>>>>> b1ae56cb
 
         * Version 1.0.0 released
         ========================
