<<<<<<< HEAD
2021-04-13

        * Version 2.0.0 released
        ========================

        Add BINS method to csspec (#3606)
        Add hidden "fix_spat" parameter to cttsmap (#3562)
        Add optimizer setter to ctlikelihood base class
        Add Sphinx tutorials test script (#3510)
        Add "refit_if_failed" parameter to ctlike
        Add models() method to ctobssim (#3441)
        Add ctlike results to XML file (#3431)
        Fix implementation of fix_spat_for_ts parameter in ctlike (#3426)
        Replace std::tmpnam() by gammalib::tmpnam() function in ctselect (#3324)
        Remove implicit conversion warnings (#3324)
        Add support of rectangular On/Off regions (#3248)
=======
2021-04-28

        * Bug fix version 1.7.4 released
        ================================

        Add conda activation and deactivation scripts for csh (#3628)
        Replace spectral model by file function in csspec (#3624)
        Update csinfo script (#3623)
>>>>>>> 26605dea


2020-12-02

        * Bug fix version 1.7.3 released
        ================================

        Import matplotlib first in example scripts (#3423)


2020-10-15

        * Bug fix version 1.7.2 released
        ================================

        Only for compliance with GammaLib 1.7.2


2020-09-04

        * Bug fix version 1.7.1 released
        ================================

        Add Python include path in search for Python.h (#3329)
        Test for Big Sur in configuration step (#3326)
        Copy Python module into pyext/ctools folder (#3322)
        Add units to reference manual of response cube tools (#3321)
        Speed-up ctbin for stacked event binning (#3275)


2020-07-15

        * Version 1.7.0 released
        ========================

        Avoid negative squared standard deviations in cssrcdetect (#3261)
        Add Interface Manual to User documentation (#3163)
        Adapt show_pull_histogram.py to matplotlib > 3.1.0 (#3156)
        Add On/Off analysis to ctlike reference manual (#3154)
        Update user manual for latest CTA IRF (#3075)
        Fix log file header repetition in some cscripts (#3066)
        Add Moon constraints to csviscube (#3065)
        Improve handling of reflected regions with exclusion regions (#2976)
        Remove response cache before source testing in cttsmap (#2973)
        Add csscs script for spectral component separation (#2961)
        Add support for Castro plots to csspec (#2938)
        Enabling running of example scripts from objects in memory (#2925)
        Add support for power-law binning to several tools (#2881)
        Fix numerical glitch in residual computation (#2765)
        Allow using spectral models without "Prefactor" parameter in cssens
          and cstsdist (#1889)


2019-11-07

        * Bug fix version 1.6.3 released
        ================================

        Improve documentation and tutorials


2019-07-15

        * Bug fix version 1.6.2 released
        ================================

        Improve documentation and tutorials (#2962)
        Correct handling of flux for diffuse cube models in csspec (#2954)
        Fix OpenMP issue in ctbin when using energy bounds from file (#2912)
        Fix multi-instrument handling in csbkgmodel (#2862)


2019-06-05

        * Bug fix version 1.6.1 released
        ================================

        Fix initialisation script for c-shell (#2724)


2019-05-29

        * Version 1.6.0 released
        ========================

        csspec now properly propagates instrument name for On/Off observations
        csresspec now also works for observation specific models (#2883)
        Add more spatial models to csbkgmodel (#2878)
        Add GAUSS(E) model to csbkgmodel (#2868)
        Move ctool::set_obs_bounds() to ctobservation::set_obs_bounds()
        Log warning if edisp=no (#2842)
        Fix ring background computation in ctskymap for small roiradius (#2839)
        Add max_iter parameter to ctbutterfly, cterror, ctlike, cttsmap,
          ctulimit and cstsmapsplit
        ctbkgcube now requires an input counts cube (#2763)
        CTA background rates are now per ontime (#2758)
        Add exclusion_map() methods to ctskymap, csphagen, cslightcrv and
          csphasecrv (#2725)
        Add show_significance_distribution.py example script (#2723)
        Apply event bin weighting in ctmodel for stacked computation (#2721)
        Enable ctbin to produce counts cubes for a joint binned analysis (#2714)
        Add ctfindvar tool (#2713)
        Add Jupyter notebooks for H.E.S.S. DR1 (#2712)
        csphagen now creates appropriate model for likelihood fitting (#2711)
        csphagen now supports any kind of background model (#2710)
        Add code generator (#2709)
        Add csbkgmodel script (#2694)
        Compute DETX and DETY in ctmodel if they are not available (#2694)
        Do no longer set missing boundaries in ctool::get_observations and
          ctool::setup_observations (#2686)
        Unnormalize background cube values in ctbkgcube (#2685)
        Account for varying energy thresholds in ctbin weight computation (#2685)
        Add ctbkgcube::cntcube() method (#2685)
        Avoid ctselect error in case that RoI radius is unchanged (#2682)
        Add "use_model_bkg" parameter to cslightcrv
        Add "like_accuracy" parameter to likelihood tools and scripts (#2662)
        Do not skip bins with zero counts in csspec (#2671)
        Use "ENERG" instead of "ETRUE" in energy dispersion axis names in csroot2caldb (#2670)
        Add hidden "use_model_bkg" parameter to csphagen (#2659)
        Use full RMF true energy range for On/Off analysis in csspec (#2656)
        Defer import of ROOT module in csroot2caldb to run method (#2652)
        Transparently update parameter files (#2513)
        Make cssrcdetect more robust (#2498)
        Change formula for number of true energy bins in csphagen (#2490)
        Remove ctools::is_valid_filename() method
        Handle zero model for SUBDIV method in show_response.py (#2456)
        Add Exponential spectral model to science verification (#2454)
        Fix bug when using precomputed model in csresspec (#2448)
        Parallelise cslightcrv, csphasecrv, csspec, cssens, csphagen, cspull and
          cstsdist and add nthreads parameter to ctobssim, ctbin, ctlike, cterror
          and ctmodel (#2421)
        Keep existing library path in installation script on Mac OS X (#2420)
        csphagen produces Xspec compliant data (#2404)
        Add show_rmf.py example script
        Change CTA 3D background "BGD" keywords to "BKG" (#2343)
        Add ras() and decs() methods to csobsinfo (#2313)
        Also compute TS in csspec for On/Off analysis using wstat statistic (#2312)
        Allow specifying of input sky map in ctskymap (#2311)
        Accelerate IRF and RING background methods in ctskymap (#2309)
        Add upper limit computation is csspec for NODES method (#2233)
        Define MET with respect to the observation time reference or "mjdref"
          parameter (#2054)
        Implement Python pickeling support (#1938)


2019-05-15

        * Bug fix version 1.5.4 released
        ================================

        Only for compliance with GammaLib 1.5.4


2019-05-11

        * Bug fix version 1.5.3 released
        ================================

        Only for compliance with GammaLib 1.5.3


2018-04-26

        * Bug fix version 1.5.2 released
        ================================

        Only for compliance with GammaLib 1.5.2


2018-03-26

        * Bug fix version 1.5.1 released
        ================================

        Fix MANPATH for Mac OS X systems (#2420)
        Take energy dispersion in csresspec modelling into account (#2341)
        Enable using csphagen for HESS, VERITAS and MAGIC observations (#2307)


        * Version 1.5.0 released
        ========================

        Correct diffuse map cube upper limit computation in ctulimit (#2298)
        Add tmin and tmax parameters to csobsselect (#2297)
        Change DATE_OBS, DATE_END, TIME_OBS and TIME_END FITS keywords into DATA-OBS,
          DATE-END, TIME-OBS and TIME-END
        Add CUSTOM background method to csphagen script (#2284)
        Add csresspec script (#2289)
        Add ctools::time_reference constant and remove ctools::time_reference()
          method (#2295)
        Correctly strip .gz suffix from output filenames (#2287)
        Support On/Off analysis in cslightcrv and csphasecrv (#2273)
        ctselect informs about non-overlapping time interval (#2272)
        Add tutorial for classical analysis (#2267)
        In case of an error, test output is now written into log file (#2264)
        Fix chatter level handling in ctpsfcube (#2262)
        Handle On/Off observations by cspull (#2260)
        Add "statistic" parameter to all likelihood tools and scripts (#2237)
        Rename ctlike "stat" parameter to "statistic" (#2237)
        Enable handling of On/Off observations in csspec (#2231)
        Add csphagen script (#2208)
        Add RING background method to ctskymap (#2207)
        Add keywords to sky maps produced by ctskymap (#2194)
        Enhance efficiency of computations in ctmodel (#2189)
        cscripts::execute() no longer creates log files (#2182)
        Add csmodelsois script (#2180)
        Add "NODES" method to csspec to support non-CTA analysis (#1927)
        Use t-type parameters for all "tmin" and "tmax" parameters (#1864)
        Set OBS_ID in ctobssim (#1836)
        Revise cstsdist parameters (#1567)
        Add ctbutterfly::butterfly() method (#1512)


2017-07-28

        * Version 1.4.0 released
        ========================

        Fix ctmodel bug for stacked analysis with diffuse maps or cubes (#2171)
        Install ctools header files (#2145)
        Parallelize event binning in ctbin using OpenMP (#1970)


2017-07-07

        * Bug fix version 1.3.1 released
        ================================

        ctbkgcube creates XML files compliant with non-CTA instruments (#2140)
        Reduce computation time of ctmodel and parallelize using OpenMP (#2147)
        Fix csresmap significance computation error (#2136)
        Use MigMatrixNoTheta2cut_offaxis and AngularPSF2DEtrue_offaxis histograms to
          compute PSF and energy dispersion IRFs (#2135)
        Add self.logFileOpen() to cstsmapsplit.execute() method (#2127)
        Properly forward working log file pointer in ctobssim::set_mc_id_names() (#2123)
        Correct computation of standard deviations in cssrcdetect
        csobsselect accepts an observation container upon construction


2017-06-07

        * Version 1.3.0 released
        ========================

        Correct covariance matrix computation in ctbutterfly (#2121)
        Add missing *.i SWIG file into release tarball (#2114)
        Add "phase" parameter to ctselect (#1996)
        Add ctprob tool (#1991)
        Implement regression scheme in cssens and remove num_avg parameter (#1989)
        Copy cscripts into bin directory instead of creating a symbolic links (#1987)
        If code originates from Git, always compile the Python bindings (#1985)
        Raise exception instead of exiting with return code in Python tests (#1983)
        Add ctphase tool (#1982)
        Support energy boundary FITS file in ctmapcube (#1978)
        Add csebins script (#1976)
        Consider RoI in ctskymap and use numerical integration for IRF (#1975)
        ctlike stores covariance matrix in either CSV or FITS format (#1863)
        Use correct ROOT histograms in csroot2caldb
        Implement Gaussian error propagation in ctbutterfly (#1862)
        Support of map cubes lying outside RoI in ctobssim 
        ctbkgcube throws exception if no background model is found (#1652)
        ctobssim adds Monte Carlo identifiers to simulated events (#1483)
        Set local language to english (#1370)
        Enhance logfile output of csroot2caldb script
        Set default deadc value to 0.98 (CTA has <2% deadtime)


2017-05-30

        * Bug fix version 1.2.1 released
        ================================

        Include SWIG interface files into tarball
        Avoid double execution to ctexpcube


2017-02-09

        * Version 1.2.0 released
        ========================

        Replace has_key() by in for Python 3.x compatibility (#1924)
        cslightcrv no longer accepts counts cubes on input (#1920)
        Set ctbin reference time to CTA reference time (#1922)
        Change ds9file parameter to outds9file
        Add cssrcdetect script (#1617)
        Add background subtraction to ctskymap tool (#1882)
        Add csobsselect script (#1881)
        Add csmodelselect script (#1879)
        Add startindex parameter to ctobssim (#1878)
        Fix energy boundary handline in cssens (#1873)
        Add outcovmat parameter to ctlike (#1863)
        Add publish parameter and methods to ctobssim, ctselect, cslightcrv and csspec (#1871)
        Add csviscube script (#1853)
        Add zenith and azimuth angle information to IRF caldb (#1853)
        Fix ctbin segfault bug for varying energy thresholds (#1850)
        Make csresmap enumbins parameter hidden (#1844)
        Rename ctskymap::map() to ctskymap::skymap() (#1828)
        Introduce ctobservation and ctlikelihood base classes (#1828, #1846)
        Remove ctselect::time_reference() method
        Add ctool and cscript pars() methods (#1838)
        Fix ctbin::save() bug for empty observation container (#1835)
        Fix exception when calling ctools clear() methods (#1835)
        Add support for new spectral models in ctulimit (#1832)
        Add support modules to cscripts (#1830)
        Fix lacking coverage measure for cscripts execution (#1827)
        Set "addbounds" parameters by default to "no" (#1819)


2016-07-24

        * Version 1.1.0 released
        ========================

        Adapt to new spatial (#1818) and spectral model names (#1821)
        Fix stacked analysis bias (#1819)
        Add background model science verification (#1815)
        Add cstsmapsplit script (#1797)
        Add unit tests for all example scripts
        Handle zero parameter errors in ctulimit (#1795)
        Compute counts cube weights in ctbin (#1789)
        Adapt to new stacked cube interface (#1788)
        Add ctools and cscripts unit tests
        Add "bgdoversample" and "bgdinfill" parameters to csroot2caldb
        Add csobsdef.pntdef() method (#1771)
        Add ctmapcube tool (#1760)
        Add "seed" parameter to cspull (#1755)
        Add ctedispcube tool (#1724)
        Test and import IACT scripts only for Python 2.6+ (#1715)
        Adapt to revise GTime operators (#1714)
        Add publish() methods to tools producing images (#1710)
        Read ahead output filename in cterror (#1700)
        Subdivide simulation energy range in ctobssim (#1673)
        Delete existing events before simulation in ctobssim (#1663)
        Add csiactcopy script (#1661)
        Add documentation for IACT analysis (#1646)
        ctselect allows usage of non-default events and GTI extensions (#1598)
        Add csworkflow workflow manager script (#1508)
        Support out of source builds (#1484)


2016-01-27

        * Bug fix version 1.0.1 released
        ================================

        Re-enable ctmodel computation for stacked analysis (#1609)
        Solve compatibility issues with Anaconda on Mac OS X (#1607)
        Change diffuse map for science verification


2015-12-18

        * Version 1.0.0 released
        ========================

        Update end-user documentation
        Rename cshessobs to csiactobs and add csiactdata (#1608)
        Ignore errors in El Capitan post processing (#1605)
        Change GException to RuntimeError in cscripts (#1604)
        Adapt to GammaLib interface changs (#1603)
        Add csobs2caldb script (#1579)
        Add csobsinfo, csmodelinfo, csmodelmerge, cstsmapmerge (#1578)
        Implement handling of stacked data in csspec (#1566)
        Resolve Python test problem on El Capitan (#1563)


2015-10-31

        * Version 0.10.0 released
        =========================

        Add science verification tests (#1555)
        Specifying --help on command line displays help text (#572)
        Limit power law parameters in ctbkgcube (#1547)
        Extend cspull to stacked analysis (#1503)
        Add tests for installed ctools version (#1486)
        Create cscripts Python module, move obsutils in that module (#1470)
        Add csinfo script (#1489)
        Removed obsutils.spectrum() function (replaced by csspec)
        Add cterror tool
        Check existence of ROI in ctbin (#1476)
        Allocate optimizer in ctlike upon construction (#1471)
        Move cscripts into the ctools Python module (#1470)


2015-05-22

        * Version 0.9.0 released
        ========================

        Adapt to GammaLib 0.10.0 interface
        Do not import automatically Python scripts
        Support INDEF/NONE/UNDEF/UNDEFINED parameters in ctselect
        Modify cssens parameter interface (#1426)
        Add csobsdef script (#1429)
        Add ctulimit tool (#1363)
        Allow ctmodel usage for stacked analysis from command line
        Correct rate check in ctobssim for map cubes (#1452)
        Handle background cubes for stacked analysis (#1371)
        Add csspec script (#1364)
        Add cslightcrv script (#1365)
        Correct sensitivity computation in cssens


2015-01-08

        * Bug fix version 0.8.1 released
        ================================

        Include Python wrappers in source code distribution


2014-11-08

        * Version 0.8.0 released
        ========================

        Clean-up public interface
        Adapt to GammaLib 0.9.0 interface
        Add ctexpcube tool (generates exposure cube)
        Add ctpsfcube tool (generates PSF cube)
        Add ctbkgcube tool (generates background cube)
        Add ctcubemask tool (masks event bins in event cube)
        Add cttsmap tool (generates TS map)
        Add ctbutterfly tool (generates butterfly diagram)
        Add csresmap script (generates residual map)
        Introduce ctool base class
        ctbin now always merges event lists into a single counts cube
        ctmodel now always creates a single model cube
        Support energy dispersion in ctobssim, ctlike and ctmodel	
        Correct ctobssim for thread safety
        Support save and user energy thresholds in ctselect
        Correctly apply time references in ctselect
        Reduce memory usage
        Move obsutils to ctools namespace
        Add several functions to obsutils
        Enhance documentation


2014-02-20

        * Bug fix Version 0.7.2 released
        ================================

        Add logL and event statistics to cspull output file
        Properly close temporary file in ctselect (#1149)


2014-02-05
        
        * Bug fix Version 0.7.1 released
        ================================
        
        Added missing hyphens in pfiles synchronisation section (#1091)
        Add configuration test script (#1091)
        Correctly filter instrument and id attributes in ctobssim
        Use reworked GCaldb for calibration data access (#1116)


2014-01-18

        * Version 0.7.0 released
        ========================

        Adapt to GammaLib-00-08-00 interface
        ctobssim now only simulates events within ROI and supports
          all kinds of data space models; time slice durations are
          determined based on source flux
        ctbin now implements LIN and FILE binning algorithms
        ctbin, ctskymap and ctmodel now generate maps with
          increasing longitude to the left
        Update parameter files if necessary


2012-12-21

        * Version 0.6.0 released
        ========================

        Add ctmodel tool
        Add usepnt parameter to ctselect
        Adapt to GammaLib-00-07-00 interface
        Correct ctobssim usage of seed value


2012-10-11

        * Bug fix version 0.5.2 released
        ================================

        Correct gcc 4.2.x OpenMP dlopen() test


2012-09-18

        * Bug fix version 0.5.1 released
        ================================

        clang++ compiler precedence is only taken for Mac OS X >= 10.7
        Omit Python checks if Python bindings are disabled
        Enhance OpenMP configuration on Darwin
        Export MACOSX_DEPLOYMENT_TARGET only for --enable-universalsdk
        Improve Python bindings configuration
        Add TEST_ENV_DIR to load library path


2012-09-14

        * Version 0.5.0 released
        ========================

	Add observation definition XML files support to ctobssim
        Improve logging information for ctlike
        Add OpenPM support


2012-03-08

        * Version 0.4.0 released
        ========================

        Add handling of observation definition XML files to ctselect
        Add handling of observation definition XML files to ctbin
        Add handling of observation definition XML files to ctlike
        Add deadtime correction factor to ctobssim
        No longer query output parameters first
        Remove method parameter from ctlike
        Replace evfile and cntmap parameters by infile parameter in ctlike
        Add configure options for Mac OSX universal builds
        Remove automake dependency tracking
        Improve building of Python bindings


2011-10-06

        * Version 0.3.0 released
        ========================

        Renamed to ctools


2011-10-03

        * Version 0.2.5 released
        ========================

        ctbin extracts the image centre from an observation if provided
        Add models directory
        Add examples directory
        Add scripts directory


2011-07-20

        * Version 0.2.4 released
        ========================

        Improve configure script
        Add scripts for ctatools environment setting


2011-07-09

        * Version 0.2.3 released
        ========================

        Improve configure script


2011-02-24

        * Version 0.2.1 released
        ========================

        Correct test environment
        Adjust Python wrapper compile option on Darwin


2011-02-21

        * Version 0.2.0 released
        ========================

        Standardize Python interface
        Add unit test (make check)
        Add html documentation


2011-02-02

        * Version 0.1.0 released
        ========================

        Initial release of the ctatools<|MERGE_RESOLUTION|>--- conflicted
+++ resolved
@@ -1,4 +1,3 @@
-<<<<<<< HEAD
 2021-04-13
 
         * Version 2.0.0 released
@@ -15,7 +14,8 @@
         Replace std::tmpnam() by gammalib::tmpnam() function in ctselect (#3324)
         Remove implicit conversion warnings (#3324)
         Add support of rectangular On/Off regions (#3248)
-=======
+
+
 2021-04-28
 
         * Bug fix version 1.7.4 released
@@ -24,7 +24,6 @@
         Add conda activation and deactivation scripts for csh (#3628)
         Replace spectral model by file function in csspec (#3624)
         Update csinfo script (#3623)
->>>>>>> 26605dea
 
 
 2020-12-02
