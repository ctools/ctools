--- conflicted
+++ resolved
@@ -3,12 +3,9 @@
         * Version 1.6.0 released
         ========================
 
-<<<<<<< HEAD
         Apply event bin weighting in ctmodel for stacked computation (#2721)
+        Enable ctbin to produce counts cubes for a joint binned analysis (#2714)
         Add Jupyter notebooks for H.E.S.S. DR1 (#2712)
-=======
-        Enable ctbin to produce counts cubes for a joint binned analysis (#2714)
->>>>>>> e3263b75
         Add code generator (#2709)
         Add csbkgmodel script (#2694)
         Compute DETX and DETY in ctmodel if they are not available (#2694)
