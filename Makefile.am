#############################################################################
# Makefile for ctools package                                               #
# ------------------------------------------------------------------------- #
# Copyright (C) 2016-2017 Juergen Knoedlseder                               #
# ------------------------------------------------------------------------- #
#                                                                           #
#  This program is free software: you can redistribute it and/or modify     #
#  it under the terms of the GNU General Public License as published by     #
#  the Free Software Foundation, either version 3 of the License, or        #
#  (at your option) any later version.                                      #
#                                                                           #
#  This program is distributed in the hope that it will be useful,          #
#  but WITHOUT ANY WARRANTY; without even the implied warranty of           #
#  MERCHANTABILITY or FITNESS FOR A PARTICULAR PURPOSE.  See the            #
#  GNU General Public License for more details.                             #
#                                                                           #
#  You should have received a copy of the GNU General Public License        #
#  along with this program.  If not, see <http://www.gnu.org/licenses/>.    #
#                                                                           #
#############################################################################

# Include M4 macros
ACLOCAL_AMFLAGS = -I m4

# Subdirectories
SUBDIRS = src pyext test caldb models examples cscripts

# Pkgconfig directory
pkgconfigdir = $(libdir)/pkgconfig

# Files to install in Pkgconfig directory
pkgconfig_DATA = ctools.pc

# Conda activate directory
condaactivatedir = $(sysconfdir)/conda/activate.d
<<<<<<< HEAD
condaactivate_DATA = dev/ctools-activate.sh
condadeactivatedir = $(sysconfdir)/conda/deactivate.d
condadeactivate_DATA = dev/ctools-deactivate.sh
=======
condaactivate_DATA = dev/01-ctools-activate.sh
condadeactivatedir = $(sysconfdir)/conda/deactivate.d
condadeactivate_DATA = dev/00-ctools-deactivate.sh
>>>>>>> c385c948

# Manual pages to install
man_MANS = 

# Architecture independent data files installed in the package's doc directory
doc_DATA = \
	   AUTHORS \
	   ChangeLog \
	   COPYING \
	   INSTALL \
	   NEWS \
	   README.md
docdir = ${datadir}/doc/${PACKAGE}

# Extra files to be distributed in the tar file
EXTRA_DIST = README.md \
             doc/Doxyfile doc/source \
             dev/testreport.py \
<<<<<<< HEAD
             dev/ctools-activate.sh dev/ctools-deactivate.sh \
=======
             dev/01-ctools-activate.sh dev/00-ctools-deactivate.sh \
>>>>>>> c385c948
             dev/conda.recipe/build.sh \
             dev/conda.recipe/conda_build_config.yaml \
             dev/conda.recipe/meta.yaml.in

#install-data-local: $(HTML_INSTALL_DATA_TARGETS)
#uninstall-local: $(HTML_UNINSTALL_DATA_TARGETS)

install-data-local: $(DOXYGEN_INSTALL_DATA_TARGETS) sphinx-install

uninstall-local: $(DOXYGEN_UNINSTALL_DATA_TARGETS)

# Files to be removed in build directory
clean-local:
	rm -rf $(top_builddir)/.DS_Store
	rm -rf $(top_builddir)/doc/html
	rm -rf $(top_builddir)/doc/man

#
# Additional rules
#

# Rules
.PHONY: doxygen-run doxygen-doc $(DX_PS_GOAL) $(DX_PDF_GOAL)

# Print out all rules
help:
	@echo "make targets:"; \
	echo " all                  - build all"; \
    echo " check                - unit test"; \
    echo " clean                - clean build"; \
    echo " install              - install build (may require admin privileges)"; \
    echo " installcheck         - check installation"; \
    echo " dist                 - generate tarball"; \
    echo " distcheck            - check tarball"; \
    echo " pkg                  - generate binary package"; \
    echo " pkgcheck             - check binary package"; \
    echo " doc                  - generate all documentation"; \
    echo " doxygen              - generate Doxygen documentation"; \
    echo " sphinx               - generate Sphinx documentation"; \
    echo " science-verification - perform Science Verification"; \
    echo " cppcheck             - perform cppcheck"; \
    echo " sloccount            - perform Source Lines of Code count"; \
    echo " cppncss              - perform cppncss complexity check"; \
    echo " coverage             - determine code coverage"; \
    echo " valgrind             - search for memory leaks"; \
    echo " static-analysis      - perform static code analysis"; \
    echo " dynamic-analysis     - perform dynamic code analysis"

# Generate binary package
pkg:
	@case `uname -s` in \
		Darwin*) \
			echo "Build Mac OS X installation image"; \
			dev/pkgbuild-macosx.sh $(PACKAGE_VERSION); \
			;; \
		Linux*) \
			if type lsb_release >/dev/null 2>&1; then \
				case `lsb_release -irs` in \
					CentOS*) \
						echo "CentOS supported"; \
						;; \
					*) \
						echo "Linux OS not supported"; \
						;; \
				esac \
			fi \
			;; \
		*) \
			echo "OS not supported"; \
			;; \
	esac

# Check binary package
pkgcheck:
	@case `uname -s` in \
		Darwin*) \
			echo "Check Mac OS X installation image"; \
			dev/pkgcheck-macosx.sh $(PACKAGE_VERSION); \
			;; \
		Linux*) \
			if type lsb_release >/dev/null 2>&1; then \
				case `lsb_release -irs` in \
					CentOS*) \
						echo "CentOS supported"; \
						;; \
					*) \
						echo "Linux OS not supported"; \
						;; \
				esac \
			fi \
			;; \
		*) \
			echo "OS not supported"; \
			;; \
	esac

# Add static-analysis rule:
static-analysis: cppcheck sloccount cppncss

# Add dynamic-analysis rule:
dynamic-analysis: coverage valgrind

# Add cppcheck rule
cppcheck:
	@if type cppcheck >/dev/null 2>&1; then \
		cppcheck -v --enable=all --xml --xml-version=2 \
		src 2> cppcheck-result.xml; \
	else \
		echo "cppcheck not found in PATH."; \
	fi

# Add sloccount rule
sloccount:
	@if type sloccount >/dev/null 2>&1; then \
		sloccount --duplicates --wide --details \
		cscripts src test > sloccount.sc; \
	else \
		echo "sloccount not found in PATH."; \
	fi

# Add cppncss rule
cppncss:
	@if type cppncss >/dev/null 2>&1; then \
		cppncss -r -v -x -k -f=cppncss-raw-report.xml \
		src; \
	else \
		echo "cppncss not found in PATH."; \
	fi

# Add coverage rule
coverage:
	@if type gcovr >/dev/null 2>&1; then \
		gcovr -r . -x --exclude-unreachable-branches -o coverage-report-cxx.xml; \
	else \
		echo "gcovr script not found in PATH."; \
	fi; \
	if type coverage >/dev/null 2>&1; then \
	    export COVERAGE_FILE=test/.coverage; \
		coverage xml --omit=**/gammalib/**,/usr/** -o coverage-report-python.xml; \
	else \
		echo "coverage script not found in PATH."; \
	fi

# Add Valgrind rule
valgrind:
	@if type valgrind >/dev/null 2>&1; then \
		$(MAKE) -C test valgrind; \
	else \
		echo "valgrind not found in PATH."; \
	fi

# Add science verification rule
science-verification:
	@if type test/science_verification.py >/dev/null 2>&1; then \
	    cd test; \
	    ./science_verification.py; \
	    cd ..; \
	else \
		echo "science_verification.py not found in test."; \
	fi

# Add Sphinx rule
sphinx:
	@if type sphinx-build >/dev/null 2>&1; then \
		sphinx-build -b html doc/source doc/html; \
	else \
		echo "sphinx-build not found in PATH."; \
	fi

# Install Sphinx files
sphinx-install:
	@if test -f $(srcdir)/doc/html/index.html ; then \
	    $(mkinstalldirs) $(DESTDIR)$(docdir)/html && \
	    for file in $(srcdir)/doc/html/*.* ; do \
	        echo "$(INSTALL_DATA) $$file $(DESTDIR)$(docdir)/html" ; \
	        $(INSTALL_DATA) "$$file" $(DESTDIR)$(docdir)/html ; \
	    done ; \
	    cp -r $(srcdir)/doc/html/_sources $(DESTDIR)$(docdir)/html/ ; \
	    cp -r $(srcdir)/doc/html/_static $(DESTDIR)$(docdir)/html/ ; \
	fi

# Add documentation rule:
doc: doxygen sphinx

# Non-Automake subdirectories to distribute
#DISTDIRS = doc/html doc/html/images
#dist-hook:
#	( \
#	  builddir=`pwd` ; \
#	  cd $(srcdir) && \
#	  ( \
#	    for dir in $(DISTDIRS) ; do \
#	      find $$dir -depth -print | egrep -v '(~$$)|(/CVS)|(/\.#)|(/\.deps)' \
#		| cpio -pdum $$builddir/$(distdir) 2> /dev/null ; \
#	    done \
#	  ) \
#	)

# Add Doxygen rules
if DX_COND_doc

# HTML
if DX_COND_html
DX_CLEAN_HTML = @DX_DOCDIR@/html
endif #DX_COND_html

# CHI & CHI
if DX_COND_chm
DX_CLEAN_CHM = @DX_DOCDIR@/chm
if DX_COND_chi
DX_CLEAN_CHI = @DX_DOCDIR@/@PACKAGE@.chi
endif #DX_COND_chi
endif #DX_COND_chm

# MAN
if DX_COND_man
DX_CLEAN_MAN = @DX_DOCDIR@/man
endif #DX_COND_man

# RTF
if DX_COND_rtf
DX_CLEAN_RTF = @DX_DOCDIR@/rtf
endif #DX_COND_rtf

# XML
if DX_COND_xml
DX_CLEAN_XML = @DX_DOCDIR@/xml
endif #DX_COND_xml

# PS
if DX_COND_ps
DX_CLEAN_PS = @DX_DOCDIR@/@PACKAGE@.ps
DX_PS_GOAL = doxygen-ps
doxygen-ps: @DX_DOCDIR@/@PACKAGE@.ps
@DX_DOCDIR@/@PACKAGE@.ps: @DX_DOCDIR@/@PACKAGE@.tag
	   cd @DX_DOCDIR@/latex; \
	   rm -f *.aux *.toc *.idx *.ind *.ilg *.log *.out; \
	   $(DX_LATEX) refman.tex; \
	   $(MAKEINDEX_PATH) refman.idx; \
	   $(DX_LATEX) refman.tex; \
	   countdown=5; \
	   while $(DX_EGREP) 'Rerun (LaTeX|to get cross-references right)' \
	                     refman.log > /dev/null 2>&1 \
	      && test $$countdown -gt 0; do \
	       $(DX_LATEX) refman.tex; \
	       countdown=`expr $$countdown - 1`; \
	   done; \
	   $(DX_DVIPS) -o ../@PACKAGE@.ps refman.dvi
endif #DX_COND_ps

# PDF
if DX_COND_pdf
DX_CLEAN_PDF = @DX_DOCDIR@/@PACKAGE@.pdf
DX_PDF_GOAL = doxygen-pdf
doxygen-pdf: @DX_DOCDIR@/@PACKAGE@.pdf
@DX_DOCDIR@/@PACKAGE@.pdf: @DX_DOCDIR@/@PACKAGE@.tag
	   cd @DX_DOCDIR@/latex; \
	   rm -f *.aux *.toc *.idx *.ind *.ilg *.log *.out; \
	   $(DX_PDFLATEX) refman.tex; \
	   $(DX_MAKEINDEX) refman.idx; \
	   $(DX_PDFLATEX) refman.tex; \
	   countdown=5; \
	   while $(DX_EGREP) 'Rerun (LaTeX|to get cross-references right)' \
	                     refman.log > /dev/null 2>&1 \
	      && test $$countdown -gt 0; do \
	       $(DX_PDFLATEX) refman.tex; \
	       countdown=`expr $$countdown - 1`; \
	   done; \
	   mv refman.pdf ../@PACKAGE@.pdf
endif #DX_COND_pdf

# LaTeX
if DX_COND_latex
DX_CLEAN_LATEX = @DX_DOCDIR@/latex
endif #DX_COND_latex

# Rules
#.PHONY: doxygen-run doxygen-doc $(DX_PS_GOAL) $(DX_PDF_GOAL)

.INTERMEDIATE: doxygen-run $(DX_PS_GOAL) $(DX_PDF_GOAL)

doxygen-run: @DX_DOCDIR@/@PACKAGE@.tag

# Make Doxygen files
doxygen: doxygen-run $(DX_PS_GOAL) $(DX_PDF_GOAL)

# Install Doxygen files
DOCDIRS = html/doxygen man/man3
DOXYGEN_INSTALL_DATA_TARGETS = doxygen-install
doxygen-install:
	$(mkinstalldirs) $(DESTDIR)$(docdir)
	@for dir in $(DOCDIRS) ; do \
        if test -e $(srcdir)/doc/$$dir ; then \
            $(mkinstalldirs) $(DESTDIR)$(docdir)/$$dir && \
            for file in $(srcdir)/doc/$$dir/*.* ; do \
                echo "$(INSTALL_DATA) $$file $(DESTDIR)$(docdir)/$$dir" ; \
                $(INSTALL_DATA) "$$file" $(DESTDIR)$(docdir)/$$dir ; \
            done ; \
        fi ; \
	done

# Uninstall Doxygen files
DOXYGEN_UNINSTALL_DATA_TARGETS = doxygen-uninstall
doxygen-uninstall:
	for dir in $(DOCDIRS) ; do \
	  rm -f -r $(DESTDIR)$(docdir)/$$dir ; \
	done

@DX_DOCDIR@/@PACKAGE@.tag: $(DX_CONFIG) $(pkginclude_HEADERS)
	rm -rf @DX_DOCDIR@
	$(mkinstalldirs) $(srcdir)/doc/html/doxygen
	$(DX_ENV) $(DX_DOXYGEN) $(srcdir)/$(DX_CONFIG)

DX_CLEANFILES = \
     @DX_DOCDIR@/@PACKAGE@.tag \
     -r \
     $(DX_CLEAN_HTML) \
     $(DX_CLEAN_CHM) \
     $(DX_CLEAN_CHI) \
     $(DX_CLEAN_MAN) \
     $(DX_CLEAN_RTF) \
     $(DX_CLEAN_XML) \
     $(DX_CLEAN_PS) \
     $(DX_CLEAN_PDF) \
     $(DX_CLEAN_LATEX)

endif #DX_COND_doc

# Install HTML files
HTMLDIRS = html
HTML_INSTALL_DATA_TARGETS = install-data-html
install-data-html:
	$(mkinstalldirs) $(DESTDIR)$(docdir)/html/doxygen
	@for dir in $(HTMLDIRS) ; do \
	  $(mkinstalldirs) $(DESTDIR)$(docdir)/$$dir && \
	  for file in $(srcdir)/doc/$$dir/*.* ; do \
	    echo "$(INSTALL_DATA) $$file $(DESTDIR)$(docdir)/$$dir" ; \
	    $(INSTALL_DATA) "$$file" $(DESTDIR)$(docdir)/$$dir ; \
	  done ; \
	done

# Uninstall HTML files
HTML_UNINSTALL_DATA_TARGETS = uninstall-data-html
uninstall-data-html:
	rm -f $(DESTDIR)$(docdir)/html/doxygen
	for dir in $(HTMLDIRS) ; do \
	  rm -f -r $(DESTDIR)$(docdir)/$$dir ; \
	done

# Automatically reconfigure libtool
LIBTOOL_DEPS = @LIBTOOL_DEPS@
libtool: $(LIBTOOL_DEPS)
	$(SHELL) ./config.status --recheck<|MERGE_RESOLUTION|>--- conflicted
+++ resolved
@@ -33,15 +33,9 @@
 
 # Conda activate directory
 condaactivatedir = $(sysconfdir)/conda/activate.d
-<<<<<<< HEAD
-condaactivate_DATA = dev/ctools-activate.sh
-condadeactivatedir = $(sysconfdir)/conda/deactivate.d
-condadeactivate_DATA = dev/ctools-deactivate.sh
-=======
 condaactivate_DATA = dev/01-ctools-activate.sh
 condadeactivatedir = $(sysconfdir)/conda/deactivate.d
 condadeactivate_DATA = dev/00-ctools-deactivate.sh
->>>>>>> c385c948
 
 # Manual pages to install
 man_MANS = 
@@ -60,11 +54,7 @@
 EXTRA_DIST = README.md \
              doc/Doxyfile doc/source \
              dev/testreport.py \
-<<<<<<< HEAD
-             dev/ctools-activate.sh dev/ctools-deactivate.sh \
-=======
              dev/01-ctools-activate.sh dev/00-ctools-deactivate.sh \
->>>>>>> c385c948
              dev/conda.recipe/build.sh \
              dev/conda.recipe/conda_build_config.yaml \
              dev/conda.recipe/meta.yaml.in
