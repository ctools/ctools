--- conflicted
+++ resolved
@@ -1,10 +1,6 @@
 New Features and Important Changes in ctools 1.2.0
 
-<<<<<<< HEAD
-7 October 2016
-=======
 17 October 2016
->>>>>>> 6cea5977
 
 
 Introduction
