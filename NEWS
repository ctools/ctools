New Features and Important Changes in ctools 1.5.0

<<<<<<< HEAD
10 October 2017
=======
11 October 2017
>>>>>>> fe0597f6


Introduction
------------
This document briefly summarizes the changes that have been made in this
ctools release with respect to the precedent release.


Configuration
-------------
None


Python interface
----------------
None


Support model
-------------
None


ctobssim - CTA observation simulation
-------------------------------------
Use t-type parameters for "tmin" and "tmax" to all specifying times in various
formats (#1864).


ctselect - CTA event selection
------------------------------
Use t-type parameters for "tmin" and "tmax" to all specifying times in various
formats (#1864).


ctbin - CTA event binning
-------------------------
None


ctlike - Maximum likelihood fitting
-----------------------------------
None


cttsmap - Generation of Test Statistic map
------------------------------------------
None


ctskymap - CTA sky mapping
--------------------------
Header keywords informing about the dates and times covered by the observations
used to generate the skymap, as well as the event energy range, are now appended
as header keywords to the FITS file (#2194).


ctmodel - CTA counts cube modelling
-----------------------------------
Use t-type parameters for "tmin" and "tmax" to all specifying times in various
formats (#1864).

The tool now also checks which models actually overlap with the RoI of a given
observation and then only use these models to compute the model cube. The
parallelization of the tool has also been optimised so that diffuse models are
not loaded over and over again (#2189).


ctexpcube - CTA exposure cube generation
----------------------------------------
None


ctpsfcube - CTA point spread function cube generation
-----------------------------------------------------
None


ctedispcube - CTA energy dispersion cube generation
---------------------------------------------------
None


ctbkgcube - CTA background cube generation
------------------------------------------
None


ctmapcube - CTA map cube generation
-----------------------------------
None


ctcubemask - CTA cube filtering
-------------------------------
None


ctbutterfly - Generate butterfly diagrams
-----------------------------------------
None


ctulimit - Compute upper limit
------------------------------
None


cterror - Likelihood profile error computation
----------------------------------------------
None


ctprob - Event probability computation
--------------------------------------
None


ctphase - Event phase computation
---------------------------------
None


cscripts
--------
Use t-type parameters for "tmin" and "tmax" to all specifying times in various
formats (#1864).


Examples
--------
None


caldb
-----
None


models
------
None<|MERGE_RESOLUTION|>--- conflicted
+++ resolved
@@ -1,10 +1,6 @@
 New Features and Important Changes in ctools 1.5.0
 
-<<<<<<< HEAD
-10 October 2017
-=======
 11 October 2017
->>>>>>> fe0597f6
 
 
 Introduction
