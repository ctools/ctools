--- conflicted
+++ resolved
@@ -2,11 +2,7 @@
 
 Author(s) : Juergen Knoedlseder
 
-<<<<<<< HEAD
-18 January 2014
-=======
 21 January 2014
->>>>>>> b72f4f80
 
 
 1. Introduction
