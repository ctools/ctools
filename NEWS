New Features and Important Changes in ctools 1.6.0

<<<<<<< HEAD
2 July 2018
=======
3 July 2018
>>>>>>> dc4df07c


Introduction
------------
This document briefly summarizes the changes that have been made in this
ctools release with respect to the precedent release.


Configuration
-------------
Keep existing library path in installation script on Mac OS X (#2420).


Python interface
----------------
ctools and cscripts can now be pickled from Python (#1938).


Support model
-------------
None


Base classes
------------
The ctool base class now loads the application parameters from the file provided
in the "syspfiles" folder and updates parameter values using the file found in
the user's "pfiles" folder, so that any change to the parameter file structure
is handled transparently and no longer leads to an exception (#2513).

The ctool::time_reference constant was removed since it is not required
anymore. The time reference is now transparently handled by the tools, and
if there is a choice, a "mjdref" parameter was added to the tools (#2054).

The ctool::create_cta_obs() method now queries the optional "mjdref" parameter
so that a MJD reference time can be specified by the tool. This functionality
is now used by ctobssim (#2054).

The ctools::get_gti() method now takes GTimeReference as argument to enable
tools to retrieve Mission Elapsed Time (MET) in the time reference of the
observation (#2054).

The ctools::is_valid_filename() method was removed since the validity check
of the filename is now done by the GApplicationPar class.


ctbin - CTA event binning
-------------------------
Copy the time reference from the first input observation (#2054).


ctbkgcube - CTA background cube generation
------------------------------------------
None


ctbutterfly - Generate butterfly diagrams
-----------------------------------------
None


ctcubemask - CTA cube filtering
-------------------------------
None


ctedispcube - CTA energy dispersion cube generation
---------------------------------------------------
None


cterror - Likelihood profile error computation
----------------------------------------------
None


ctexpcube - CTA exposure cube generation
----------------------------------------
None


ctlike - Maximum likelihood fitting
-----------------------------------
None


ctmapcube - CTA map cube generation
-----------------------------------
None


ctmodel - CTA counts cube modelling
-----------------------------------
None


ctobssim - CTA observation simulation
-------------------------------------
Add "mjdref" parameter to allow specification of the MJD reference time
for the simulation (#2054).


ctphase - Event phase computation
---------------------------------
None


ctprob - Event probability computation
--------------------------------------
None


ctpsfcube - CTA point spread function cube generation
-----------------------------------------------------
None


ctselect - CTA event selection
------------------------------
Interpret MET specified by "tmin" and "tmax" parameters in the time reference
of the input observations (#2054). 


ctskymap - CTA sky mapping
--------------------------
Add the "inmap", "iterations" and "threshold" parameters. The hidden
"inmap" parameter allows specifying a sky map file containing a "COUNTS"
and "ACCEPTANCE" extension which avoids looping over event lists in an
observation container. The "iterations" parameter allows the iterative
determination of an exclusion map from the resulting significance map for
the RING background method. The exclusion map will flag all pixels with
significances above the "threshold" value so that they will be excluded
in the subsequent RING background determination. Since this will impact
the pixel significances, the procedure needs to be repeated a couple of
times to stabilise (#2311).

Accelerate the IRF and RING background methods. For the RING background
method the computation is either performed using a FFT or using a direct
computation. The FFT computation is faster, but assumed Euclidian
distances for the sky map grid, the direct computation is slower, but
accurately computes the distances between sky map pixels (#2309).


cttsmap - Generation of Test Statistic map
------------------------------------------
None


ctulimit - Compute upper limit
------------------------------
Add "parname" parameter to allow upper limit computations also for a node
function spectral model. In addition, it is now checked that the parameter
values actually bracket the upper limit (#2233).


support - Support classes
-------------------------
None


cscaldb - Inspect calibration database
--------------------------------------
None


csebins - Generate energy boundaries
------------------------------------
None


csfindobs - Find IACT observations
----------------------------------
None


csiactcopy - Copy IACT observations
-----------------------------------
None


csiactdata - Inspect IACT data store
------------------------------------
None


csiactobs - Inspect IACT observation definition XML file
--------------------------------------------------------
None


cslightcrv - Generate light curve
---------------------------------
Add hidden "mjdref" parameter for the specification of the MET reference
(#2054).


csmodelinfo - Return model information
--------------------------------------
None


csmodelmerge - Merge models
---------------------------
None


csmodelselect - Select models
-----------------------------
None


csmodelsois - Puts selected sources in diffuse model cube
---------------------------------------------------------
None


csobs2caldb - Generate calibration database entry for an IACT observation
-------------------------------------------------------------------------
None


csobsdef - Generate observation definition XML file
---------------------------------------------------
Add hidden "mjdref" parameter for the specification of the MET reference
(#2054).


csobsinfo - Return observation definition information
-----------------------------------------------------
Add ras() and decs() methods (#2313)


csobsselect - Select observations
---------------------------------
Use time reference of input observations if time selection is given in MET
(#2054).


csphagen - Generate On/Off observations
---------------------------------------
The true number of energy bins is now computed using
   int(bins_per_decade * num_of_decades + 0.5)
making sure in addition that the result is at least 1. This provides better
control over the number of energy bins (#2490).

The script now produces data that are compliant with Xspec. An Xspec howto
tutorial was added to the user documentation (#2404).


csphasecrv - Generate phase curve
---------------------------------
None


cspull - Generate pull distributions
------------------------------------
Add hidden "mjdref" parameter for the specification of the MET reference
(#2054).


csresmap - Generate residual map
--------------------------------
None


csresspec - Generate residual spectrum
--------------------------------------
An exception occured when using a pre-computed model cube via the modcube
parameter due to a bug in the code. This bug was fixed (#2448).


csroot2caldb - Generates calibration database from ROOT file
------------------------------------------------------------
None


cssens - Computes sensitivity curve
-----------------------------------
None


csspec - Generates Spectral Energy Distribution
-----------------------------------------------
csspec now properly computes the Test Statistic for an On/Off analysis using
the "wstat" statistic in the case that the input model definition XML file
did not contain a background model (#2312).

csspec now computes upper limits also for the NODES method by fixing all node
intensities and varying each node until the log-likelihood increases by a
certain amount (#2233).


cssrcdetect - Detects sources in sky map
----------------------------------------
None


cstsdist - Computes Test Statistic distribution
-----------------------------------------------
None


cstsmapmerge - Merge Test Statistic maps
----------------------------------------
None


cstsmapsplit - Prepare split Test Statistic computation
-------------------------------------------------------
None


csviscube - Generate visibility cube
------------------------------------
Add hidden "mjdref" parameter for the specification of the MET reference
(#2054).


csworkflow - Execute workflow
-----------------------------
None


calutils - Calibration utilities
--------------------------------
None


ioutils - Input/Output utilities
--------------------------------
None


modutils - Model utilities
--------------------------
None


obsutils - Observation utilities
--------------------------------
Add "mjdref" parameter to set_obs() function (#2054).


Examples
--------
Handle zero model values for SUBVID method in show_response.py script (#2456).

Added show_rmf.py script.


caldb
-----
None


models
------
None<|MERGE_RESOLUTION|>--- conflicted
+++ resolved
@@ -1,10 +1,6 @@
 New Features and Important Changes in ctools 1.6.0
 
-<<<<<<< HEAD
-2 July 2018
-=======
 3 July 2018
->>>>>>> dc4df07c
 
 
 Introduction
