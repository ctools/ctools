--- conflicted
+++ resolved
@@ -1,10 +1,4 @@
-New Features and Important Changes in ctools 1.5.0
-
-<<<<<<< HEAD
-9 January 2018
-=======
 12 January 2018
->>>>>>> 3ed80fe9
 
 
 Introduction
