--- conflicted
+++ resolved
@@ -2,11 +2,7 @@
 
 Author(s) : Juergen Knoedlseder
 
-<<<<<<< HEAD
-24 November 2015
-=======
 7 December 2015
->>>>>>> a4a41902
 
 
 1. Introduction
