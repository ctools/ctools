--- conflicted
+++ resolved
@@ -1,10 +1,6 @@
 New Features and Important Changes in ctools 1.6.0
 
-<<<<<<< HEAD
-13 February 2018
-=======
 14 February 2018
->>>>>>> 9a6078a9
 
 
 Introduction
