--- conflicted
+++ resolved
@@ -975,11 +975,7 @@
                 result['dloglike']  = dlogL
                 result['logL']      = loglike
 
-<<<<<<< HEAD
-            # Compute upper limit
-=======
             # Compute upper flux limit
->>>>>>> 26605dea
             if self['calc_ulim'].boolean():
 
                 # Logging information
