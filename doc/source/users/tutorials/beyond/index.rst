--- conflicted
+++ resolved
@@ -17,10 +17,7 @@
    stacked-analysis
    beyond_tsmap
    beyond_residual
-<<<<<<< HEAD
+   beyond_residual_spectrum
    advanced-python-fitting
-=======
-   beyond_residual_spectrum
->>>>>>> c6f557e5
    beyond_irf
    beyond_model