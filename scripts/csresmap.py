#! /usr/bin/env python
# ==========================================================================
# Residual map generation script.
#
# Copyright (C) 2014-2015 Michael Mayer
#
# This program is free software: you can redistribute it and/or modify
# it under the terms of the GNU General Public License as published by
# the Free Software Foundation, either version 3 of the License, or
# (at your option) any later version.
#
# This program is distributed in the hope that it will be useful,
# but WITHOUT ANY WARRANTY; without even the implied warranty of
# MERCHANTABILITY or FITNESS FOR A PARTICULAR PURPOSE.  See the
# GNU General Public License for more details.
#
# You should have received a copy of the GNU General Public License
# along with this program.  If not, see <http://www.gnu.org/licenses/>.
#
# ==========================================================================
import gammalib
import ctools
import sys

# ============== #
# cstsdist class #
# ============== #
class csresmap(ctools.cscript):
    """
    This class implements the creation of a residual map. It derives from
    the ctools.cscript class which provides support for parameter files,
    command line arguments, and logging. In that way the Python script
    behaves just as a regular ctool. 
    """
    def __init__(self, *argv):
        """
        Constructor.
        """
        
        # Set name
        self.name    = "csresmap"
        self.version = "1.0.0"
        
        # Initialise some members
        self.obs            = None 
        self.algorithm      = "SUB"
        self.resmap         = None
        self.m_modcube      = "None"
        self.m_use_maps     = False
        self.m_skip_binning = False
              
        # Initialise some members
        if len(argv) > 0 and isinstance(argv[0],gammalib.GObservations):
            self.obs = argv[0]
            argv     = argv[1:]
        else:      
            self.obs = gammalib.GObservations()
            self.obs.clear()   
        self.outfile = ""
        
        # Make sure that parfile exists
        file = self.parfile()

        # Initialise application
        if len(argv) == 0:
            ctools.cscript.__init__(self, self.name, self.version)
        elif len(argv) ==1:
            ctools.cscript.__init__(self, self.name, self.version, *argv)
        else:
            raise TypeError("Invalid number of arguments given.")

        # Set logger properties
        self.log_header()
        self.log.date(True)

        # Return
        return
    
    def __del__(self):
        """
        Destructor.
        """
        #  Write separator into logger
        if self.logTerse():
            self.log("\n")
        
        # Return
        return

    def parfile(self):
        """
        Check if parfile exists. If parfile does not exist then create a
        default parfile. This kluge avoids shipping the cscript with a parfile.
        """
        # Set parfile name
        parfile = self.name+".par"
        
        try:
            pars = gammalib.GApplicationPars(parfile)
        except:
            # Signal if parfile was not found
            sys.stdout.write("Parfile "+parfile+" not found. Create default parfile.\n")
            
            # Create default parfile
            pars = gammalib.GApplicationPars()
            pars.append(gammalib.GApplicationPar("inobs","f","a","events.fits","","","Event list, counts cube, or observation definition file"))
            pars.append(gammalib.GApplicationPar("modcube","f","a","NONE","","","Model cube file (generated with ctmodel)"))            
            pars.append(gammalib.GApplicationPar("expcube","f","a","NONE","","","Exposure cube file (only needed for stacked analysis)"))
            pars.append(gammalib.GApplicationPar("psfcube","f","a","NONE","","","PSF cube file (only needed for stacked analysis)"))
            pars.append(gammalib.GApplicationPar("bkgcube","s","a","NONE","","","Background cube file (only needed for stacked analysis)"))
            pars.append(gammalib.GApplicationPar("inmodel","f","a","$CTOOLS/share/models/crab.xml","","","Source model"))
            pars.append(gammalib.GApplicationPar("outmap","f","a","resmap.fits","","","Output residual map"))
            pars.append(gammalib.GApplicationPar("caldb","s","a","prod2","","","Calibration database"))
            pars.append(gammalib.GApplicationPar("irf","s","a","South_50h","","","Instrument response function"))
            pars.append(gammalib.GApplicationPar("ebinalg","s","h","LOG","LIN|LOG|FILE","","Binning algorithm"))
            pars.append(gammalib.GApplicationPar("emin","r","h","0.1","","","Lower energy limit (TeV)"))
            pars.append(gammalib.GApplicationPar("emax","r","h","100.0","","","Upper energy limit (TeV)"))
            pars.append(gammalib.GApplicationPar("enumbins","i","h","20","","","Number of energy bins"))
            pars.append(gammalib.GApplicationPar("ebinfile","f","h","NONE","","","Name of the file containing the energy bin definition"))
            pars.append(gammalib.GApplicationPar("coordsys","s","a","CEL","CEL|GAL","","Coordinate System"))
            pars.append(gammalib.GApplicationPar("proj","s","a","CAR","AIT|AZP|CAR|MER|MOL|STG|TAN","","Projection method"))
            pars.append(gammalib.GApplicationPar("xref","r","a","83.63","0","360","First coordinate of image center in degrees (RA or galactic l)"))
            pars.append(gammalib.GApplicationPar("yref","r","a","22.01","-90","90","Second coordinate of image center in degrees (DEC or galactic b)"))
            pars.append(gammalib.GApplicationPar("nxpix","i","a","200","","","Size of the X axis in pixels"))
            pars.append(gammalib.GApplicationPar("nypix","i","a","200","","","Size of the Y axis in pixels"))
            pars.append(gammalib.GApplicationPar("binsz","r","a","0.02","","","Pixel size (deg/pixel)"))
            pars.append(gammalib.GApplicationPar("algorithm","s","a","SUBDIV","SUB|SUBDIV|SUBDIVSQRT","","Residual map computation algorithm"))
            pars.append_standard()
            pars.append(gammalib.GApplicationPar("logfile","f","h","csresmap.log","","","Log filename"))
            pars.save(parfile)
        
        # Return
        return
        
    def get_parameters(self):
        """
        Get parameters from parfile and setup the observation.
        """
        # Initialise some flags
        self.m_use_maps     = False
        self.m_skip_binning = False

        # First check if the inobs parameter is a counts cube
        if self["inobs"].filename() != "NONE":
            if gammalib.is_fits(self["inobs"].filename()):
                cta = gammalib.GCTAObservation()
                cta.load(self["inobs"].filename())
                if self.obs[0].eventtype() == "CountsCube":
                    self.m_skip_binning = True

        # If we have a counts cube, then ask whether we also have a model
        if self.m_skip_binning:
            self.m_modcube = self["modcube"].filename()
            if self.m_modcube != "NONE":
                self.m_use_maps = True
        
        # If not two maps are given, proceed to set up observation
        if not self.m_use_maps:
        
            # Set observation if not done before
            if self.obs.size() == 0:
                self.require_inobs("csresmap.get_parameters()")
                self.obs = self.get_observations()
                
            # Check if we have exactly one binned CTA observation
            if self.obs.size() == 1:
                
                if self.obs[0].classname() == "GCTAObservation":
                    if self.obs[0].eventtype() == "CountsCube":                
                        # Skip ctbin step later on
                        self.m_skip_binning = True
                    
    
            # Set models if we have none
            if self.obs.models().size() == 0:
                self.obs.models(self["inmodel"].filename())
    
            # Skip query for spatial parameters if a binning is provided in the observation
            if not self.m_skip_binning:
                # Read other parameters        
                self.m_xref      = self["xref"].real()
                self.m_yref      = self["yref"].real()
                self.m_emin      = self["emin"].real()
                self.m_emax      = self["emax"].real()
                self.m_enumbins  = self["enumbins"].integer()
                self.m_ebinalg   = self["ebinalg"].string()
                self.m_coordsys  = self["coordsys"].string()
                self.m_proj      = self["proj"].string()
                self.m_nxpix     = self["nxpix"].integer()
                self.m_nypix     = self["nypix"].integer()
                self.m_binsz     = self["binsz"].real()
        
        # Read necessary parameters
        self.m_outfile   = self["outmap"].filename()    
        self.m_algorithm = self["algorithm"].string()
                 
        # Set some fixed parameters
        self.m_log     = False # Logging in client tools
        self.m_chatter = self["chatter"].integer()
        self.m_clobber = self["clobber"].boolean()
        self.m_debug   = self["debug"].boolean()
         
        # Return
        return
    
    def models(self, models):
        """
        Set model.
        """
        # Copy models
        self.obs.models(models.clone())
    
        # Return
        return
        
    def execute(self):
        """
        Execute the script.
        """
        # Run the script
        self.run()

        # Save residual map
        self.resmap.save(self.m_outfile, self.m_clobber)
        
        # Return
        return

    def run(self):
        """
        Run the script.
        """
        # Switch screen logging on in debug mode
        if self.logDebug():
            self.log.cout(True)

        # Get parameters
        self.get_parameters()
        
        #  Write input parameters into logger
        if self.logTerse():
            self.log_parameters()
            self.log("\n")
        
        # Write observation into logger
        if self.logTerse():
            self.log("\n")
            self.log.header1("Observation")
            self.log(str(self.obs))
            self.log("\n")

<<<<<<< HEAD
        # Write header
        if self.logTerse():
            self.log("\n")
            self.log.header1("Generate binned map (ctbin)")

        # Create countsmap
        bin = ctools.ctbin(self.obs)
        bin["nxpix"]    = self.m_nxpix
        bin["nypix"]    = self.m_nypix
        bin["proj"]     = self.m_proj
        bin["coordsys"] = self.m_coordsys
        bin["xref"]     = self.m_xref
        bin["yref"]     = self.m_yref
        bin["enumbins"] = self.m_enumbins
        bin["ebinalg"]  = self.m_ebinalg
        bin["emin"]     = self.m_emin
        bin["emax"]     = self.m_emax
        bin["binsz"]    = self.m_binsz
        bin["chatter"]  = self.m_chatter
        bin["clobber"]  = self.m_clobber
        bin["debug"]    = self.m_debug
        bin.run()
=======
        countmap = gammalib.GSkymap()
        modelmap = gammalib.GSkymap()
        
        # Use input file directly if given
        if self.m_use_maps:
            countmap = gammalib.GSkymap(self.m_cntcube)
            modelmap = gammalib.GSkymap(self.m_modcube)
            
        else:
            
            cta_counts_cube = gammalib.GCTAEventCube()
            
            if self.m_skip_binning:
                cta_counts_cube = gammalib.GCTAEventCube(self.obs[0].events().clone())   
>>>>>>> f476909b

            else:
            
                # Write header
                if self.logTerse():
                    self.log("\n")
                    self.log.header1("Generate binned map (ctbin)")
        
                # Create countsmap
                bin = ctools.ctbin(self.obs)
                bin["nxpix"].integer(self.m_nxpix)
                bin["nypix"].integer(self.m_nypix)
                bin["proj"].string(self.m_proj)
                bin["coordsys"].string(self.m_coordsys)
                bin["xref"].real(self.m_xref)
                bin["yref"].real(self.m_yref)
                bin["enumbins"].integer(self.m_enumbins)
                bin["ebinalg"].string(self.m_ebinalg)
                bin["emin"].real(self.m_emin)
                bin["emax"].real(self.m_emax)
                bin["binsz"].real(self.m_binsz)
                bin["chatter"].integer(self.m_chatter)
                bin["clobber"].boolean(self.m_clobber)
                bin["debug"].boolean(self.m_debug)
                bin.run()
    
                # Retrieve counts cube
                cta_counts_cube = bin.cube()
     
            # Assign GCTAEventCube to skymap
            countmap = cta_counts_cube.map()
     
            # Write header
            if self.logTerse():
                self.log("\n")
                self.log.header1("Generate model map (ctmodel)")
    
            # Create model map
            model = ctools.ctmodel(self.obs)
            model.cube(cta_counts_cube)
            model["chatter"].integer(self.m_chatter)
            model["clobber"].boolean(self.m_clobber)
            model["debug"].boolean(self.m_debug)
            model.run()
    
            # Get model map into GSkymap object
            modelmap = model.cube().map().copy()
            
        
        # Store counts map as residual map. Note that we need a
        # special construct here to avoid memory leaks. This seems
        # to be a SWIG feature as SWIG creates a new object when
        # calling bin.cube()
        #residualmap = bin.cube().map() 
        self.resmap = countmap.copy()
        self.resmap.stack_maps()
<<<<<<< HEAD
 
        # Write header
        if self.logTerse():
            self.log("\n")
            self.log.header1("Generate model map (ctmodel)")

        # Create model map
        model = ctools.ctmodel(self.obs)
        model.cube(bin.cube())
        model["chatter"] = self.m_chatter
        model["clobber"] = self.m_clobber
        model["debug"]   = self.m_debug
        model.run()

        # Get model map into GSkymap object
        modelmap = model.cube().map()
=======
>>>>>>> f476909b
        modelmap.stack_maps()
        
        # Continue calculations depending on given algorithm
        if self.m_algorithm == "SUB":
            
            # Subtract maps 
            self.resmap -= modelmap
        
        elif self.m_algorithm == "SUBDIV":
            
            # Subtract and divide by model map
            self.resmap -= modelmap
            self.resmap /= modelmap   # Python 3.x does not like this !!!
            #for pixel in modelmap:
            #    if pixel != 0.0:
            #        pixel = 1.0/pixel
            #self.resmap *= modelmap
            
        elif self.m_algorithm == "SUBDIVSQRT":

            # subtract and divide by sqrt of model map
            self.resmap -= modelmap
            self.resmap /= modelmap.sqrt()   # Python 3.x does not like this !!!
            #for pixel in modelmap:
            #    if pixel != 0.0:
            #        pixel = 1.0/math.sqrt(pixel)
            #self.resmap *= modelmap
            
        else:
            
            # Raise error if algorithm is unkown
            raise TypeError("Algorithm \""+self.m_algorithm+"\" not known")
        
        # Return
        return
    

# ======================== #
# Main routine entry point #
# ======================== #
if __name__ == '__main__':
    """
    Generates residual count map.
    """
    # Create instance of application
    app = csresmap(sys.argv)
    
    # Open logfile
    app.logFileOpen()
    
    # Execute application
    app.execute()
    <|MERGE_RESOLUTION|>--- conflicted
+++ resolved
@@ -249,30 +249,6 @@
             self.log(str(self.obs))
             self.log("\n")
 
-<<<<<<< HEAD
-        # Write header
-        if self.logTerse():
-            self.log("\n")
-            self.log.header1("Generate binned map (ctbin)")
-
-        # Create countsmap
-        bin = ctools.ctbin(self.obs)
-        bin["nxpix"]    = self.m_nxpix
-        bin["nypix"]    = self.m_nypix
-        bin["proj"]     = self.m_proj
-        bin["coordsys"] = self.m_coordsys
-        bin["xref"]     = self.m_xref
-        bin["yref"]     = self.m_yref
-        bin["enumbins"] = self.m_enumbins
-        bin["ebinalg"]  = self.m_ebinalg
-        bin["emin"]     = self.m_emin
-        bin["emax"]     = self.m_emax
-        bin["binsz"]    = self.m_binsz
-        bin["chatter"]  = self.m_chatter
-        bin["clobber"]  = self.m_clobber
-        bin["debug"]    = self.m_debug
-        bin.run()
-=======
         countmap = gammalib.GSkymap()
         modelmap = gammalib.GSkymap()
         
@@ -287,7 +263,6 @@
             
             if self.m_skip_binning:
                 cta_counts_cube = gammalib.GCTAEventCube(self.obs[0].events().clone())   
->>>>>>> f476909b
 
             else:
             
@@ -344,25 +319,6 @@
         #residualmap = bin.cube().map() 
         self.resmap = countmap.copy()
         self.resmap.stack_maps()
-<<<<<<< HEAD
- 
-        # Write header
-        if self.logTerse():
-            self.log("\n")
-            self.log.header1("Generate model map (ctmodel)")
-
-        # Create model map
-        model = ctools.ctmodel(self.obs)
-        model.cube(bin.cube())
-        model["chatter"] = self.m_chatter
-        model["clobber"] = self.m_clobber
-        model["debug"]   = self.m_debug
-        model.run()
-
-        # Get model map into GSkymap object
-        modelmap = model.cube().map()
-=======
->>>>>>> f476909b
         modelmap.stack_maps()
         
         # Continue calculations depending on given algorithm
