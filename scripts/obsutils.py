--- conflicted
+++ resolved
@@ -1,620 +1,5 @@
-<<<<<<< HEAD
-# ==========================================================================
-# This script provides a number of functions that are useful for handling
-# CTA observations.
-#
-# Copyright (C) 2011-2014 Juergen Knoedlseder
-#
-# This program is free software: you can redistribute it and/or modify
-# it under the terms of the GNU General Public License as published by
-# the Free Software Foundation, either version 3 of the License, or
-# (at your option) any later version.
-#
-# This program is distributed in the hope that it will be useful,
-# but WITHOUT ANY WARRANTY; without even the implied warranty of
-# MERCHANTABILITY or FITNESS FOR A PARTICULAR PURPOSE.  See the
-# GNU General Public License for more details.
-#
-# You should have received a copy of the GNU General Public License
-# along with this program.  If not, see <http://www.gnu.org/licenses/>.
-#
-# ==========================================================================
-import ctools
-import gammalib
-import numpy
-
-# ===================== #
-# Simulate observations #
-# ===================== #
-def sim(obs, log=False, debug=False, edisp=False, seed=0, nbins=0,
-        binsz=0.05, npix=200, proj="TAN", coord="GAL"):
-    """
-    Simulate events for all observations in the container.
-    
-    Parameters:
-     obs   - Observation container
-    Keywords:
-     log   - Create log file(s)
-     debug - Create console dump?
-     edisp - Apply energy dispersion?
-     seed  - Seed value for simulations (default: 0)
-     nbins - Number of energy bins (default: 0=unbinned)
-     binsz - Pixel size for binned simulation (deg/pixel)
-     npix  - Number of pixels in X and Y for binned simulation
-    """
-    # Allocate ctobssim application and set parameters
-    sim = ctools.ctobssim(obs)
-    sim["seed"].integer(seed)
-        
-    # Optionally open the log file
-    if log:
-        sim.logFileOpen()
-
-    # Optionally switch-on debugging model
-    if debug:
-        sim["debug"].boolean(True)
-    
-    # Run ctobssim application. This will loop over all observations in the
-    # container and simulation the events for each observation. Note that
-    # events are not added together, they still apply to each observation
-    # separately.
-    sim.run()
-    
-    # Binned option?
-    if nbins > 0:
-    
-        # Determine common energy boundaries for observations
-        emin = None
-        emax = None
-        for run in sim.obs():
-            run_emin = run.events().ebounds().emin().TeV()
-            run_emax = run.events().ebounds().emax().TeV()
-            if emin == None:
-                emin = run_emin
-            elif run_emin > emin:
-                emin = run_emin
-            if emax == None:
-                emax = run_emax
-            elif run_emax > emax:
-                emax = run_emax
-    
-        # Allocate ctbin application and set parameters
-        bin = ctools.ctbin(sim.obs())
-        bin["ebinalg"].string("LOG")
-        bin["emin"].real(emin)
-        bin["emax"].real(emax)
-        bin["enumbins"].integer(nbins)
-        bin["usepnt"].boolean(True) # Use pointing for map centre
-        bin["nxpix"].integer(npix)
-        bin["nypix"].integer(npix)
-        bin["binsz"].real(binsz)
-        bin["coordsys"].string(coord)
-        bin["proj"].string(proj)
-        
-        # Optionally open the log file
-        if log:
-            bin.logFileOpen()
-
-        # Optionally switch-on debugging model
-        if debug:
-            bin["debug"].boolean(True)
-
-        # Run ctbin application. This will loop over all observations in
-        # the container and bin the events in counts maps
-        bin.run()
-        
-        # Make a deep copy of the observation that will be returned
-        # (the ctbin object will go out of scope one the function is
-        # left)
-        obs = bin.obs().copy()
-
-    else:
-    
-        # Make a deep copy of the observation that will be returned
-        # (the ctobssim object will go out of scope one the function is
-        # left)
-        obs = sim.obs().copy()
-        
-    # Delete the simulation
-    del sim
-    
-    # Return observation container
-    return obs
-
-
-# ================ #
-# Fit observations #
-# ================ #
-def fit(obs, log=False, debug=False, edisp=False):
-    """
-    Perform maximum likelihood fitting of observations in the container.
-    
-    Parameters:
-     obs   - Observation container
-    Keywords:
-     log   - Create log file(s)
-     debug - Create screen dump
-     edisp - Apply energy dispersion?
-    """
-    # Allocate ctlike application
-    like = ctools.ctlike(obs)
-    
-    # Optionally open the log file
-    if log:
-        like.logFileOpen()
-    
-    # Optionally switch-on debugging model
-    if debug:
-        like["debug"].boolean(True)
-
-    # Optionally apply energy dispersion
-    like["edisp"].boolean(edisp)
-
-    # Run ctlike application.
-    like.run()
-    
-    # Return observations
-    return like
-
-
-# ================= #
-# Create counts map #
-# ================= #
-def cntmap(obs, proj="TAN", coord="GAL", xval=0.0, yval=0.0, \
-           binsz=0.05, nxpix=200, nypix=200, \
-           outname="cntmap.fits"):
-    """
-    Creates a counts map by combining the events of all observations.
-    The counts map will be a summed map over all energies.
-    
-    Parameters:
-     obs     - Observation container
-    Keywords:
-     proj    - Projection type (e.g. TAN, CAR, STG, ...) (default: TAN)
-     coord   - Coordinate type (GAL, CEL) (default: GAL)
-     xval    - Reference longitude value [deg] (default: 0.0)
-     yval    - Reference latitude value [deg] (default: 0.0)
-     binsz   - Pixel size [deg/pixel] (default: 0.05)
-     nxpix   - Number of pixels in X direction (default: 200)
-     nypix   - Number of pixels in Y direction (default: 200)
-     outname - Counts map FITS filename (default: cntmap.fits)
-    """
-    # Allocate counts map
-    map = gammalib.GSkymap(proj, coord, xval, yval, -binsz, binsz, nxpix, nypix, 1)
-
-    # Set maximum pixel number
-    maxpixel = nxpix * nypix
-    
-    # Fill all observations
-    for run in obs:
-        
-        # Loop over all events
-        for event in run.events():
-            
-            # Determine sky pixel
-            skydir = gammalib.GCTAInstDir(event.dir()).dir()
-            pixel  = map.dir2inx(skydir)
-            
-            # Set pixel
-            if pixel < maxpixel:
-                map[pixel] += event.counts()
-    
-    # Save sky map. The clobber flag is set to True, so any existing FITS
-    # file will be overwritten.
-    map.save(outname, True)
-    
-    # Return counts map
-    return map
-
-
-# ================ #
-# Create model map #
-# ================ #
-def modmap(obs, eref=0.1, proj="TAN", coord="GAL", xval=0.0, yval=0.0, \
-           binsz=0.05, nxpix=200, nypix=200, \
-           outname="modmap.fits"):
-    """
-    Make model map for a given reference energy by combining all observations.
-    The model map will be evaluated for a given reference energy 'eref' and will
-    be given in units of [counts/(sr MeV s)].
-    
-    Parameters:
-     obs     - Observation container
-    Keywords:
-     eref    - Reference energy for which model is created [TeV] (default: 0.1)
-     proj    - Projection type (e.g. TAN, CAR, STG, ...) (default: TAN)
-     coord   - Coordinate type (GAL, CEL) (default: GAL)
-     xval    - Reference longitude value [deg] (default: 0.0)
-     yval    - Reference latitude value [deg] (default: 0.0)
-     binsz   - Pixel size [deg/pixel] (default: 0.05)
-     nxpix   - Number of pixels in X direction (default: 200)
-     nypix   - Number of pixels in Y direction (default: 200)
-     outname - Model map FITS filename (default: modmap.fits)
-    """
-    # Allocate model map
-    map = gammalib.GSkymap(proj, coord, xval, yval, -binsz, binsz, nxpix, nypix, 1)
-    
-    # Set reference energy, time and direction. The time is not initialised and is
-    # in fact not used (as the IRF is assumed to be time independent for now).
-    # The sky direction is set later using the pixel values.
-    energy  = gammalib.GEnergy()
-    time    = gammalib.GTime()
-    instdir = gammalib.GCTAInstDir()
-    energy.TeV(eref)
-    
-    # Loop over all map pixels
-    for pixel in range(map.npix()):
-        
-        # Get sky direction
-        skydir = map.inx2dir(pixel)
-        instdir.dir(skydir)
-        
-        # Create event atom for map pixel
-        atom = gammalib.GCTAEventAtom()
-        atom.dir(instdir)
-        atom.energy(energy)
-        atom.time(time)
-        
-        # Initialise model value
-        value = 0.0
-        
-        # Loop over all observations
-        for run in obs:
-            value += obs.models().eval(atom, run)
-        
-        # Set map value
-        map[pixel] = value
-    
-    # Save sky map
-    map.save(outname, True)
-    
-    # Return model map
-    return map
-
-
-# ===================================== #
-# Set one CTA observation (old version) #
-# ===================================== #
-def set(pntdir, tstart=0.0, duration=1800.0, deadc=0.95, \
-        emin=0.1, emax=100.0, rad=5.0, \
-        irf="cta_dummy_irf", caldb="dummy"):
-    """
-    Obsolete function, use set_obs instead.
-    """
-    # Print warning
-    print("Warning: obsutils.set is obsolete, use obsutils.set_obs instead.")
-    
-    # Call new function
-    obs_cta = set_obs(pntdir, tstart=tstart, duration=duration, deadc=deadc, \
-                      emin=emin, emax=emax, rad=rad, \
-                      irf=irf, caldb=caldb)
-    
-    # Return CTA observation
-    return obs_cta
-    
-
-# ======================= #
-# Set one CTA observation #
-# ======================= #
-def set_obs(pntdir, tstart=0.0, duration=1800.0, deadc=0.95, \
-            emin=0.1, emax=100.0, rad=5.0, \
-            irf="cta_dummy_irf", caldb="dummy", id="000000"):
-    """
-    Returns a single CTA observation containing an empty CTA event list.
-    By looping over this function you can add CTA observations to the
-    observation container.
-    
-    Parameters:
-     pntdir   - Pointing direction [GSkyDir]
-    Keywords:
-     tstart   - Start time [seconds] (default: 0.0)
-     duration - Duration of observation [seconds] (default: 1800.0)
-     deadc    - Deadtime correction factor (default: 0.95)
-     emin     - Minimum event energy [TeV] (default: 0.1)
-     emax     - Maximum event energy [TeV] (default: 100.0)
-     rad      - ROI radius used for analysis [deg] (default: 5.0)
-     irf      - Instrument response function (default: cta_dummy_irf)
-     caldb    - Calibration database path (default: "dummy")
-    """
-    # Allocate CTA observation
-    obs_cta = gammalib.GCTAObservation()
-
-    # Set calibration database
-    db = gammalib.GCaldb()
-    if (gammalib.dir_exists(caldb)):
-        db.rootdir(caldb)
-    else:
-        db.open("cta", caldb)
-    
-    # Set pointing direction
-    pnt = gammalib.GCTAPointing()
-    pnt.dir(pntdir)
-    obs_cta.pointing(pnt)
-    
-    # Set ROI
-    roi     = gammalib.GCTARoi()
-    instdir = gammalib.GCTAInstDir()
-    instdir.dir(pntdir)
-    roi.centre(instdir)
-    roi.radius(rad)
-    
-    # Set GTI
-    gti = gammalib.GGti()
-    gti.append(gammalib.GTime(tstart), gammalib.GTime(tstart+duration))
-    
-    # Set energy boundaries
-    ebounds = gammalib.GEbounds(gammalib.GEnergy(emin, "TeV"), \
-                                gammalib.GEnergy(emax, "TeV"))
-
-    # Allocate event list
-    events = gammalib.GCTAEventList()
-    events.roi(roi)
-    events.gti(gti)
-    events.ebounds(ebounds)
-    obs_cta.events(events)
-    
-    # Set instrument response
-    obs_cta.response(irf, db)
-    
-    # Set ontime, livetime, and deadtime correction factor
-    obs_cta.ontime(duration)
-    obs_cta.livetime(duration*deadc)
-    obs_cta.deadc(deadc)
-    obs_cta.id(id)
-    
-    # Return CTA observation
-    return obs_cta
-
-
-# ============================ #
-# Set list of CTA observations #
-# ============================ #
-def set_obs_list(obsdeflist, tstart=0.0, duration=1800.0, deadc=0.95, \
-        emin=0.1, emax=100.0, rad=5.0, \
-        irf="cta_dummy_irf", caldb="dummy"):
-    """
-    Returns an observation container filled with a list of CTA observations.
-    The list is defined by the obsdeflist parameter which is a dictionnary
-    containing the mandatory keywords 'ra' and 'dec' that specify the
-    pointing direction for a given observation. Optional keyword give control
-    over other observation proposerties, such as duration, deadtime correction,
-    energy range, etc. If an optional keyword is not specified, the function
-    keyword is used instead.
-    
-    Parameters:
-     obsdeflist - Observation definition list [{'ra': x.xx, 'dec': x.xx}]
-                  The directory can take the following optional keywords:
-                  - duration: Duration of CTA observation [seconds]
-                  - deadc: Deadtime correction factor
-                  - emin: Minimum event energy [TeV]
-                  - emax: Maximum event energy [TeV]
-                  - rad: ROI radius used for analysis [deg]
-                  - irf: Instrument response function
-                  - caldb: Calibration database path
-                  Optional keywords overwrite keywords specified in the
-                  function call.
-    Keywords:
-     tstart     - Start time [seconds] (default: 0.0)
-     duration   - Duration of one CTA observation [seconds] (default: 1800.0)
-     deadc      - Deadtime correction factor (default: 0.95)
-     emin       - Minimum event energy [TeV] (default: 0.1)
-     emax       - Maximum event energy [TeV] (default: 100.0)
-     rad        - ROI radius used for analysis [deg] (default: 5.0)
-     irf        - Instrument response function (default: cta_dummy_irf)
-     caldb      - Calibration database path (default: "dummy")
-    """
-    # Initialise empty observation container
-    obs = gammalib.GObservations()
-
-    # Initialise first time and identifier
-    obs_start = tstart
-    obs_id    = 1
-
-    # Loop over observation definition list
-    for obsdef in obsdeflist:
-
-        # Set pointing direction
-        pntdir = gammalib.GSkyDir()
-        pntdir.radec_deg(obsdef['ra'], obsdef['dec'])
-        
-        # Set duration (use default if not found in definition list)
-        if 'duration' in obsdef:
-            obs_duration = obsdef['duration']
-        else:
-            obs_duration = duration
-
-        # Set emin (use default if not found in definition list)
-        if 'emin' in obsdef:
-            obs_emin = obsdef['emin']
-        else:
-            obs_emin = emin
-
-        # Set emax (use default if not found in definition list)
-        if 'emax' in obsdef:
-            obs_emax = obsdef['emax']
-        else:
-            obs_emax = emax
-
-        # Set radius (use default if not found in definition list)
-        if 'rad' in obsdef:
-            obs_rad = obsdef['rad']
-        else:
-            obs_rad = rad
-
-        # Set deadc (use default if not found in definition list)
-        if 'deadc' in obsdef:
-            obs_deadc = obsdef['deadc']
-        else:
-            obs_deadc = deadc
-
-        # Set caldb (use default if not found in definition list)
-        if 'caldb' in obsdef:
-            obs_caldb = obsdef['caldb']
-        else:
-            obs_caldb = caldb
-
-        # Set irf (use default if not found in definition list)
-        if 'irf' in obsdef:
-            obs_irf = obsdef['irf']
-        else:
-            obs_irf = irf
-        
-        # Generate identifier string
-        id = "%6.6d" % obs_id
-
-        # Set CTA observation
-        obs_cta = set_obs(pntdir, tstart=obs_start, duration=obs_duration, \
-                          deadc=obs_deadc, emin=obs_emin, emax=obs_emax, \
-                          rad=obs_rad, irf=obs_irf, caldb=obs_caldb, id=id)
-        
-        # Append to container
-        obs.append(obs_cta)
-
-        # Update start time and identifier
-        obs_start += obs_duration
-        obs_id    += 1
-    
-    # Return observation container
-    return obs
-
-
-# ============================ #
-# Set CTA observation patterns #
-# ============================ #
-def set_obs_patterns(pattern, ra=83.6331, dec=22.0145, offset=1.5):
-    """
-    Sets a number of standard patterns.
-
-    Parameters:
-     pattern - Observation pattern. Possible options are:
-               - "single": single pointing
-               - "four": four pointings 'offset' around pattern centre
-             
-    Keywords:
-     ra      - Right Ascension of pattern centre [deg] (default: 83.6331)
-     dec     - Declination of pattern centre [deg] (default: 22.0145)
-     offset  - Offset from pattern centre [deg] (default: 1.5)
-    """
-    # Initialise observation definition list
-    obsdeflist = []
-    
-    # Add patterns
-    if pattern == "single":
-        obsdef = {'ra': ra, 'dec': dec}
-        obsdeflist.append(obsdef)
-    elif pattern == "four":
-        # Set pattern centre
-        centre = gammalib.GSkyDir()
-        centre.radec_deg(ra, dec)
-        
-        # Append pointings
-        for phi in [0.0, 90.0, 180.0, 270.0]:
-            pntdir = centre.copy()
-            pntdir.rotate_deg(phi, offset)
-            obsdeflist.append({'ra': pntdir.ra_deg(), 'dec': pntdir.dec_deg()})
-    else:
-        print("Warning: Observation pattern '"+str(pattern)+"' not recognized.")
-    
-    # Return observation definition list
-    return obsdeflist
-
-# ================================================= #
-# Make spectrum for one Source in a CTA Observation #
-# ================================================= #
-
-def getlogbins(nbins=12,emin=0.1,emax=100):
-    """
-    Returns list with logarithmiscenergy bins in
-    format [[emin1,emax1],[emin2,emax2],..]
-    
-    Parameters:
-       nbins   Number of bins
-       emin    Minimum energy
-       emax    Maximum energy
-    """
-    lgemin=numpy.log10(emin)
-    lgemax=numpy.log10(emax)
-    lgbins=[]
-    lgedges=numpy.arange(lgemin,lgemax,(lgemax-lgemin)/nbins)
-    lgedges=numpy.append(lgedges,[lgemax])
-    for ii in range(len(lgedges)-1):
-        lgbins.append([lgedges[ii],lgedges[ii+1]])
-    ebins=numpy.power(10,lgbins)
-    return ebins
-
-#Please note that specpoints can make spectra for any given
-#spectral model, as long as it has a "Prefactor" parameter 
-#which scales the funtion
-def specpoints(obs,source,ebins):
-    """
-    Returns spectral points in the given binning for
-    the passed observations and source.
-    
-    Parameters:
-     obs    - Pointing direction
-     source - Source name for which spectrum should be done
-     ebins  - Binning passed as a list in units of TeV as
-              [[emin1,emax1],[emin2,emax2],..]
-    Keywords:
-    """
-    #Fix all parameters except prefactor
-    for model in obs.models():
-        for par in range(model.size()):
-            model[par].fix()
-    
-    opt_spectral = obs.models()[source].spectral()
-    opt_spectral["Prefactor"].free()
-    
-    #Define spectrum dictionary, units are in format readable by astropy
-    pars = {"value":[],"eu_value":[],"ed_value":[],"unit":[]}
-    spec = {"energy":pars.copy(),"flux":pars.copy(),"TS":[]}
-    
-    #Loop over energy bins, fit and write result to spectrum
-    for ebin in ebins:
-        #Get logarithmic bin center and flux value of all energy fit 
-        ecenter = numpy.power(10,(numpy.log10(ebin[1])+numpy.log10(ebin[0]))/2.)
-        allflux = opt_spectral.eval(gammalib.GEnergy(ecenter,"TeV"),gammalib.GTime(0))
-
-        #Clone observations and reset energy thresholds
-        select = ctools.ctselect(obs)
-        select["ra"].real(-1.0)
-        select["dec"].real(-1.0)
-        select["rad"].real(-1.0)
-        select["tmin"].real(0)
-        select["tmax"].real(0)
-        select["emin"].real(ebin[0])
-        select["emax"].real(ebin[1])
-        select.run()
-        obsclone = select.obs()
-        
-        #Refit and write out to spectrum
-        binlike=fit(obsclone,log=False, debug=False, edisp=False)
-        binopt_spectral = binlike.obs().models()[source].spectral()
-        binflux=binopt_spectral.eval(gammalib.GEnergy(ecenter,"TeV"),gammalib.GTime(0))
-        if binopt_spectral["Prefactor"].value()>0:
-            relerr=binopt_spectral["Prefactor"].error()/binopt_spectral["Prefactor"].value()
-        else:
-            relerr=0
-
-        #Store and convert to TeV from MeV
-        spec["energy"]["value"].append(ecenter)
-        spec["energy"]["ed_value"].append(ecenter-ebin[0])
-        spec["energy"]["eu_value"].append(ebin[1]-ecenter)
-        spec["energy"]["unit"].append("1e12 eV")
-        
-        spec["flux"]["value"].append(binflux*1e6)
-        spec["flux"]["ed_value"].append(relerr*binflux*1e6)
-        spec["flux"]["eu_value"].append(relerr*binflux*1e6)
-        spec["flux"]["unit"].append("cm-2 1e-12 eV-1")
-        
-        spec["TS"].append(binlike.obs().models()[source].ts())
-    
-    #Return spectrum
-    return spec
-=======
 print "The obsutils are moved under the ctools module."
 print "Please update your script to import from ctools, i.e:"
 print "from ctools import obsutils"
 
-from ctools.obsutils import *
->>>>>>> 88cdbe03
+from ctools.obsutils import *