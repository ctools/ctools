/***************************************************************************
 *                       ctskymap - Sky mapping tool                       *
 * ----------------------------------------------------------------------- *
 *  copyright (C) 2011-2017 by Juergen Knoedlseder                         *
 * ----------------------------------------------------------------------- *
 *                                                                         *
 *  This program is free software: you can redistribute it and/or modify   *
 *  it under the terms of the GNU General Public License as published by   *
 *  the Free Software Foundation, either version 3 of the License, or      *
 *  (at your option) any later version.                                    *
 *                                                                         *
 *  This program is distributed in the hope that it will be useful,        *
 *  but WITHOUT ANY WARRANTY; without even the implied warranty of         *
 *  MERCHANTABILITY or FITNESS FOR A PARTICULAR PURPOSE.  See the          *
 *  GNU General Public License for more details.                           *
 *                                                                         *
 *  You should have received a copy of the GNU General Public License      *
 *  along with this program.  If not, see <http://www.gnu.org/licenses/>.  *
 *                                                                         *
 ***************************************************************************/
/**
 * @file ctskymap.cpp
 * @brief Sky mapping tool implementation
 * @author Juergen Knoedlseder
 */

/* __ Includes ___________________________________________________________ */
#ifdef HAVE_CONFIG_H
#include <config.h>
#endif
#include <cstdio>
#include "ctskymap.hpp"
#include "GSkyRegions.hpp"

/* __ Method name definitions ____________________________________________ */
<<<<<<< HEAD
#define G_INIT_MAP                  "ctskymap::init_map(GCTAObservation* obs)"
#define G_BIN_EVENTS                  "ctskymap::map_events(GCTAObservation*)"
#define G_BKG_SUBTRACT_IRF    "ctskymap::map_background_irf(GCTAObservation*)"
#define G_BKG_SUBTRACT_RING  "ctskymap::map_background_ring(GCTAObservation*)"
=======
#define G_INIT_MAP                 "ctskymap::init_map(GCTAObservation* obs)"
#define G_MAP_EVENTS                 "ctskymap::map_events(GCTAObservation*)"
#define G_MAP_BACKGROUND_IRF "ctskymap::map_background_irf(GCTAObservation*)"
>>>>>>> 5a2e99f2

/* __ Debug definitions __________________________________________________ */

/* __ Coding definitions _________________________________________________ */


/*==========================================================================
 =                                                                         =
 =                        Constructors/destructors                         =
 =                                                                         =
 ==========================================================================*/

/***********************************************************************//**
 * @brief Void constructor
 *
 * Constructs an empty sky mapping tool.
 ***************************************************************************/
ctskymap::ctskymap(void) : ctobservation(CTSKYMAP_NAME, VERSION)
{
    // Initialise members
    init_members();

    // Return
    return;
}


/***********************************************************************//**
 * @brief Observations constructor
 *
 * param[in] obs Observation container.
 *
 * Constructs sky mapping tool from an observation container.
 ***************************************************************************/
ctskymap::ctskymap(const GObservations& obs) :
          ctobservation(CTSKYMAP_NAME, VERSION, obs)
{
    // Initialise members
    init_members();

    // Return
    return;
}



/***********************************************************************//**
 * @brief Command line constructor
 *
 * @param[in] argc Number of arguments in command line.
 * @param[in] argv Array of command line arguments.
 *
 * Constructs sky mapping tool using command line arguments for user
 * parameter setting.
 ***************************************************************************/
ctskymap::ctskymap(int argc, char *argv[]) : 
          ctobservation(CTSKYMAP_NAME, VERSION, argc, argv)
{
    // Initialise members
    init_members();

    // Return
    return;
}


/***********************************************************************//**
 * @brief Copy constructor
 *
 * @param[in] app Sky mapping tool.
 ***************************************************************************/
ctskymap::ctskymap(const ctskymap& app) : ctobservation(app)
{
    // Initialise members
    init_members();

    // Copy members
    copy_members(app);

    // Return
    return;
}


/***********************************************************************//**
 * @brief Destructor
 ***************************************************************************/
ctskymap::~ctskymap(void)
{
    // Free members
    free_members();

    // Return
    return;
}


/*==========================================================================
 =                                                                         =
 =                               Operators                                 =
 =                                                                         =
 ==========================================================================*/

/***********************************************************************//**
 * @brief Assignment operator
 *
 * @param[in] app Sky mapping tool.
 * @return Sky mapping tool.
 ***************************************************************************/
ctskymap& ctskymap::operator=(const ctskymap& app)
{
    // Execute only if object is not identical
    if (this != &app) {

        // Copy base class members
        this->ctobservation::operator=(app);

        // Free members
        free_members();

        // Initialise members
        init_members();

        // Copy members
        copy_members(app);

    } // endif: object was not identical

    // Return this object
    return *this;
}


/*==========================================================================
 =                                                                         =
 =                            Public methods                               =
 =                                                                         =
 ==========================================================================*/

/***********************************************************************//**
 * @brief Clear sky mapping tool
 *
 * Clears sky mapping tool.
 ***************************************************************************/
void ctskymap::clear(void)
{
    // Free members
    free_members();
    this->ctool::free_members();
    this->ctobservation::free_members();

    // Clear base class (needed to conserve tool name and version)
    this->GApplication::clear();

    // Initialise members
    this->ctool::init_members();
    this->ctobservation::init_members();
    init_members();

    // Write header into logger
    log_header();

    // Return
    return;
}


/***********************************************************************//**
 * @brief Run the sky mapping tool
 *
 * Generates a sky map from event list by looping over all unbinned CTA
 * observation in the observation container and filling all events into
 * a sky map.
 ***************************************************************************/
void ctskymap::run(void)
{
    // Switch screen logging on in debug mode
    if (logDebug()) {
        log.cout(true);
    }

    // Get parameters
    get_parameters();

    // Write input observation container into logger
    log_observations(NORMAL, m_obs, "Input observation");

    // Write header into logger
    log_header1(TERSE, gammalib::number("Map observation", m_obs.size()));

    // Loop over all unbinned CTA observations in the container
    for (GCTAObservation* obs = first_unbinned_observation(); obs != NULL;
         obs = next_unbinned_observation()) {

        // Map events into sky map
        map_events(obs);

        // Compute background sky map
        map_background(obs);

        // Dispose events to free memory
        obs->dispose_events();

    } // endfor: looped over observations

    if (m_bkgsubtract != "NONE") {
        // Compute the significance map
        map_significance();
    
        // Subtract background map from counts map
        m_skymap -= m_bkgmap;
    }

    // Optionally publish sky map
    if (m_publish) {
        publish();
    }

    // Return
    return;
}


/***********************************************************************//**
 * @brief Save sky map
 *
 * Saves the sky map into a FITS file. The FITS file name is specified by the
 * @p outname parameter.
 ***************************************************************************/
void ctskymap::save(void)
{
    // Write header
    log_header1(TERSE, "Save sky map");

    // Get sky map filename
    m_outmap  = (*this)["outmap"].filename();

    // Save sky map if filename and the map are not empty
    if (!m_outmap.is_empty() && !m_skymap.is_empty()) {

        // Create empty FITS file
        GFits fits;

        // Write sky map into FITS file
        GFitsHDU* hdu = m_skymap.write(fits);

        // Write keywords into sky map extension
        write_ogip_keywords(hdu);
        write_hdu_keywords(hdu);

        // If background subtraction is requested then write background map
        // and significance map to FITS file
        if (m_bkgsubtract != "NONE") {
        
            // Write background map into FITS file
            hdu = m_bkgmap.write(fits);

            // Set background map extension name
            if (hdu != NULL) {
                hdu->extname("BACKGROUND");
            }

            // Write keywords into background extension
            write_ogip_keywords(hdu);
            write_hdu_keywords(hdu);

            // Write significance map into FITS file
            hdu = m_sigmap.write(fits);

            // Set significance map extension name
            if (hdu != NULL) {
                hdu->extname("SIGNIFICANCE");
            }

            // Write keywords into significance extension
            write_ogip_keywords(hdu);
            write_hdu_keywords(hdu);

        } // endif: background subtraction was requested

        // Save FITS file to disk
        fits.saveto(m_outmap, clobber());

    }

    // Write into logger what has been done
    std::string fname = (m_outmap.is_empty()) ? "NONE" : m_outmap.url();
    if (m_skymap.is_empty()) {
        fname.append(" (map is empty, no file created)");
    }
    log_value(NORMAL, "Sky map file", fname);

    // Return
    return;
}


/***********************************************************************//**
 * @brief Publish sky map
 *
 * @param[in] name Sky map name.
 ***************************************************************************/
void ctskymap::publish(const std::string& name)
{
    // Write header into logger
    log_header1(TERSE, "Publish sky map");

    // Set default name if user name is empty
    std::string user_name(name);
    if (user_name.empty()) {
        user_name = CTSKYMAP_NAME;
    }

    // Write sky map name into logger
    log_value(NORMAL, "Sky map name", user_name);

    // Publish sky map
    m_skymap.publish(user_name);

    // Return
    return;
}


/*==========================================================================
 =                                                                         =
 =                             Private methods                             =
 =                                                                         =
 ==========================================================================*/

/***********************************************************************//**
 * @brief Initialise class members
 ***************************************************************************/
void ctskymap::init_members(void)
{
    // Initialise members
    m_skymap.clear();
    m_bkgmap.clear();
    m_sigmap.clear();
    m_emin        = 0.0;
    m_emax        = 0.0;
    m_bkgsubtract = "NONE";
    m_publish     = false;
    m_chatter     = static_cast<GChatter>(2);
    m_solidangle  = std::vector<double>(0);

    // Variables for RING bkgd subtraction
    m_exclmap.clear();
    m_roiradius = 0.0;
    m_inradius  = 0.0;
    m_outradius = 0.0;

    // Return
    return;
}


/***********************************************************************//**
 * @brief Copy class members
 *
 * @param[in] app Application.
 ***************************************************************************/
void ctskymap::copy_members(const ctskymap& app)
{
    // Copy attributes
    m_skymap      = app.m_skymap;
    m_bkgmap      = app.m_bkgmap;
    m_sigmap      = app.m_sigmap;
    m_emin        = app.m_emin;
    m_emax        = app.m_emax;
    m_bkgsubtract = app.m_bkgsubtract;
    m_publish     = app.m_publish;
    m_chatter     = app.m_chatter;
    m_solidangle = app.m_solidangle;

    // Variables for RING bkgd subtraction
    m_exclmap = app.m_exclmap;
    m_roiradius = app.m_roiradius;
    m_inradius  = app.m_inradius;
    m_outradius = app.m_outradius;

    // Return
    return;
}


/***********************************************************************//**
 * @brief Delete class members
 ***************************************************************************/
void ctskymap::free_members(void)
{
    // Return
    return;
}


/***********************************************************************//**
 * @brief Get application parameters
 *
 * Get all task parameters from parameter file or (if required) by querying
 * the user. Most parameters are only required if no observation exists so
 * far in the observation container. In this case, a single CTA observation
 * will be added to the container, using the definition provided in the
 * parameter file.
 ***************************************************************************/
void ctskymap::get_parameters(void)
{
    // Setup observations from "inobs" parameter. Do not request response
    // information and do not accept counts cubes.
    setup_observations(m_obs, false, true, false);

    // Create sky map based on task parameters
    m_skymap = create_map(m_obs);

    // Get further parameters
    m_emin        = (*this)["emin"].real();
    m_emax        = (*this)["emax"].real();
    m_bkgsubtract = (*this)["bkgsubtract"].string();

    // If IRF background subtraction is requested then make sure that the
    // CTA observations in the observation container have response information
    if (m_bkgsubtract != "NONE") {
        set_response(m_obs);
    }

    // Get remaining parameters
    m_publish     = (*this)["publish"].boolean();
    m_chatter     = static_cast<GChatter>((*this)["chatter"].integer());

    // Read ahead parameters
    if (read_ahead()) {
        m_outmap    = (*this)["outmap"].filename();

        if (m_bkgsubtract == "RING") {
            // Get the integration region radii
            m_roiradius = (*this)["roiradius"].real();
            m_inradius  = (*this)["inradius"].real();
            m_outradius = (*this)["outradius"].real();
            m_runavgalpha = (*this)["runavgalpha"].boolean();

            // Make sure that (roiradius < inradius < outradius)
            if (m_roiradius > m_inradius) {
                std::string err("'roiradius' must be smaller than inner ring radius");
                throw GException::invalid_value("ctskymap::get_parameter()",err);
            } else if (m_inradius > m_outradius) {
                std::string err("Inner ring radius must be smaller than outer ring radius");
                throw GException::invalid_value("ctskymap::get_parameter()",err);
            } // endif: Ring radius checks
        }
    }

    // Create background map and significance map if background subtraction
    // is requested
    if (m_bkgsubtract != "NONE") {
        m_bkgmap = create_map(m_obs);
        m_sigmap = create_map(m_obs);
        
        // Setup the exclusions map
        map_exclusions((*this)["regfile"].filename());

        // Cache the pixel areas
        m_solidangle = std::vector<double>(m_bkgmap.npix(), 0.0);
        m_dirs.reserve(m_bkgmap.npix());
        for (int i=0; i<m_bkgmap.npix(); i++) {
            m_solidangle[i] = m_bkgmap.solidangle(i);
            m_dirs.push_back(m_bkgmap.inx2dir(i));
        }

        // If doing a ring background subtraction, generate an alpha map and
        // make sure to cache the counts for each observation
        if (m_bkgsubtract == "RING") {
            m_alphamap = create_map(m_obs);
            m_onmap    = create_map(m_obs);
        }

    }

    // Write parameters into logger
    log_parameters(TERSE);

    // Return
    return;
}


/***********************************************************************//**
 * @brief Map events into a sky map
 *
 * @param[in] obs CTA observation.
 *
 * @exception GException::no_list
 *            No event list found in observation.
 *
 * This method maps the events found in a CTA events list into a sky map.
 ***************************************************************************/
void ctskymap::map_events(GCTAObservation* obs)
{
    // Get non-const pointer on a CTA event list
    GCTAEventList* events = dynamic_cast<GCTAEventList*>
                            (const_cast<GEvents*>(obs->events()));

    // Make sure that the observation holds a CTA event list. If this
    // is not the case then throw an exception.
    if (events == NULL) {
        throw GException::no_list(G_MAP_EVENTS);
    }

    // Setup energy range covered by data
    GEnergy  emin;
    GEnergy  emax;
    GEbounds ebds;
    emin.TeV(m_emin);
    emax.TeV(m_emax);

    // Initialise binning statistics
    int num_outside_roi    = 0;
    int num_outside_map    = 0;
    int num_outside_erange = 0;
    int num_in_map         = 0;

    // Extract region of interest from observation
    GCTARoi roi = obs->roi();

    // Fill sky map
    for (int i = 0; i < events->size(); ++i) {

        // Get event
        GCTAEventAtom* event = (*events)[i];

        // Skip if energy is out of range
        if (event->energy() < emin || event->energy() > emax) {
            num_outside_erange++;
            continue;
        }

        // Determine sky pixel
        GCTAInstDir* inst  = (GCTAInstDir*)&(event->dir());
        GSkyDir      dir   = inst->dir();
        GSkyPixel    pixel = m_skymap.dir2pix(dir);

        // Skip if pixel is out of range
        if (pixel.x() < -0.5 || pixel.x() > (m_skymap.nx() - 0.5) ||
            pixel.y() < -0.5 || pixel.y() > (m_skymap.ny() - 0.5)) {
            num_outside_map++;
            continue;
        }

        // If RoI is valid then skip if  instrument direction is not within RoI
        if (roi.is_valid() && !roi.contains(*inst)) {
            continue;
            num_outside_roi++;
        }

        // Fill event in skymap
        m_skymap(pixel, 0) += 1.0;
        num_in_map++;
        
    } // endfor: looped over all events

    // Log binning results
    log_value(NORMAL, "Events in list", obs->events()->size());
    log_value(NORMAL, "Events in map", num_in_map);
    log_value(NORMAL, "Events outside RoI", num_outside_roi);
    log_value(NORMAL, "Events outside map area", num_outside_map);
    log_value(NORMAL, "Events outside energies", num_outside_erange);

    // Write sky map into header
    log_header2(EXPLICIT, "Sky map");
    log_string(EXPLICIT, m_skymap.print(m_chatter));

    // Return
    return;
}


/***********************************************************************//**
 * @brief Estimates the background in sky map for observation
 *
 * @param[in] obs CTA observation.
 *
 * Estimates the background in the sky map for a given observation and adds
 * this estimate to the background sky map. The background estimation method
 * is specified by the "bkgsubtract" parameter which can take the following
 * values:
 *
 *     NONE - No background estimation
 *     IRF  - Background estimation based on IRF template
 ***************************************************************************/
void ctskymap::map_background(GCTAObservation* obs)
{
    // Dispatch to appropriate background estimation method
    if (m_bkgsubtract == "IRF") {
        map_background_irf(obs);
    } else if (m_bkgsubtract == "RING") {
        map_background_ring(obs);
    }

    // Return
    return;
}


/***********************************************************************//**
 * @brief Estimates the background in sky map based on IRF template
 *
 * @param[in] obs CTA observation.
 *
 * @exception GException::invalid_value
 *            No response information available for observation.
 *            No background template available in instrument response function.
 *
 * Estimates the background in the sky map using the IRF template for a given
 * observation and adds this estimate to the background sky map. The IRF
 * template is integrated numerically in energy.
 ***************************************************************************/
void ctskymap::map_background_irf(GCTAObservation* obs)
{
    // Get IRF response
    const GCTAResponseIrf* rsp = dynamic_cast<const GCTAResponseIrf*>(obs->response());

    // Throw an exception if observation has no instrument response function
    if (rsp == NULL) {
        std::string msg = "No response information available for "+
                          get_obs_header(obs)+" to compute IRF background. "
                          "Please specify response information or use "
                          "another background subtraction method.";
        throw GException::invalid_value(G_MAP_BACKGROUND_IRF, msg);
    }

    // Get IRF background template
    const GCTABackground* bkg = rsp->background();

    // Throw an exception if observation has no IRF background template
    if (bkg == NULL) {
        std::string msg = "No IRF background template found in instrument "
                          "response function for "+
                          get_obs_header(obs)+". Please specify an instrument "
                          "response function containing a background template.";
        throw GException::invalid_value(G_MAP_BACKGROUND_IRF, msg);
    }

    // Compute natural logarithm of energy range in MeV
    double lnEmin = std::log(m_emin * 1.0e6);
    double lnEmax = std::log(m_emax * 1.0e6);

    // Extract region of interest from observation
    GCTARoi roi = obs->roi();

    // Initialise statistics
    int    calls = 0;
    double total = 0.0;

    // Loop over all background map pixels
    for (int i = 0; i < m_bkgmap.npix(); ++i) {

        // Get sky direction of pixel
        GSkyDir skydir = m_bkgmap.inx2dir(i);

        // Convert sky direction in instrument direction
        GCTAInstDir instdir = obs->pointing().instdir(skydir);

        // If RoI is valid and instrument direction is not within RoI then
        // skip pixel
        if (roi.is_valid() && !roi.contains(instdir)) {
            continue;
        }

        // Setup integration function
        ctskymap::irf_kern integrand(bkg, &instdir);
        GIntegral          integral(&integrand);

        // Set precision (has been carefully adjusted using a test simulation
        // over the energy range 20 GeV - 120 TeV)
        integral.eps(1.0e-6);

        // Do Romberg integration
        double value = integral.romberg(lnEmin, lnEmax);

        // Update number of background function calls
        calls += integral.calls();
        
        // Multiply background rate with livetime and solid angle
        value *= obs->livetime() * m_solidangle[i];

        // Add number of background events to background map
        m_bkgmap(i,0) += value;

        // Update total number of background events
        total += value;

    } // endfor: looped over background map pixels

    // Log background subtraction results
    log_value(NORMAL, "Events in background", int(total+0.5));
    log_value(NORMAL, "Background evaluations", calls);

    // Return
    return;
}


/***********************************************************************//**
<<<<<<< HEAD
 * @brief Estimates the background in sky map based on the ring background method
 *
 * @param[in] obs CTA observation.
 *
 * @exception GException::invalid_value
 *            No response information available for observation.
 *            No background template available in instrument response function.
 *
 * Estimates the background in the sky map by summing the events within a ring
 * centered at a given pixel's position. The pixels in the ring are weighted
 * also by the background IRF value
 ***************************************************************************/
void ctskymap::map_background_ring(GCTAObservation* obs)
{
    // Get IRF response (to scale background counts)
    const GCTAResponseIrf* rsp = dynamic_cast<const GCTAResponseIrf*>(obs->response());

        // Throw an exception if observation has no instrument response function
    if (rsp == NULL) {
        std::string msg = "No response information available for "+
                          get_obs_header(obs)+" to compute IRF background. "
                          "Please specify response information or use "
                          "another background subtraction method.";
        throw GException::invalid_value(G_BKG_SUBTRACT_RING, msg);
    }

    // Get IRF background template
    const GCTABackground* bkg = rsp->background();

    // Throw an exception if observation has no IRF background template
    if (bkg == NULL) {
        std::string msg = "No IRF background template found in instrument "
                          "response function for "+
                          get_obs_header(obs)+". Please specify an instrument "
                          "response function containing a background template.";
        throw GException::invalid_value(G_BKG_SUBTRACT_RING, msg);
    }

    // Compute natural logarithm of energy range in MeV
    double lnEmin = std::log(m_emin * 1.0e6);
    double lnEmax = std::log(m_emax * 1.0e6);

    // Extract region of interest from observation
    GCTARoi roi = obs->roi();

    // Initialise statistics
    int    calls = 0;
    double total = 0.0;
    double exposure = obs->livetime() ;

    // Create map for caching background IRF sensitivities
    GSkyMap sens = create_map(m_obs);  

    std::vector<int>     bin_indx(0);

    // Loop over all map pixels
    for (int i = 0; i < m_bkgmap.npix(); ++i) {

        // Get sky direction of pixel
        GSkyDir& skydir = m_dirs[i];

        // Convert sky direction in instrument direction
        GCTAInstDir instdir = obs->pointing().instdir(skydir);
    
        // If RoI is valid and instrument direction is not within RoI then
        // skip pixel
        if (roi.is_valid() && !roi.contains(instdir)) {
            continue;
        }

        // Add this bin to the list of bins overlapping the skymap
        bin_indx.push_back( i );

        // Setup integration function
        ctskymap::irf_kern integrand(bkg, &instdir);
        GIntegral          integral(&integrand);

        // Set precision (has been carefully adjusted using a test simulation
        // over the energy range 20 GeV - 120 TeV)
        integral.eps(1.0e-6);

        // Do Romberg integration to get the sensitivity (note: this assumes the
        // background IRF is a good approximation for the radial sensitivity)
        sens(i,0) = integral.romberg(lnEmin, lnEmax) * 
                    m_solidangle[i] * obs->livetime();

        // Update number of background function calls
        calls += integral.calls();

    } // endfor: Loop for caching bkg IRF sensitivity

    // Loop over all map pixels that fall in this observation
    for (int i = 0; i < bin_indx.size(); ++i) {

        // Get this bin
        int ibin = bin_indx[i];

        // If averaging parameters over all positions, then update intermediate
        // values to be used in the full computation later
        if (m_runavgalpha) {

            // Store the sensitivity for this bin
            m_alphamap(ibin,0) += sens(ibin,0);

            // Store the counts in this bin
            m_onmap(ibin,0) += m_skymap(ibin,0);
        }

        // Otherwise we need to re-loop on each observation to compute the
        // alpha weighted value of Noff for this run
        else {

            // Compute the on, off and alpha parameters
            double n_on(0.0), n_off(0.0), alpha(0.0);
            compute_ring_values(m_skymap, sens, m_dirs[ibin],
                                n_on, n_off, alpha);

            // Update intermediate computation of significance
            m_sigmap( ibin, 0 ) +=
                n_on * std::log((1.0+alpha) * n_on / alpha / (n_on+n_off)) +
                n_off * std::log((1.0+alpha) * n_off / (n_on+n_off));

            // Update the predicted background counts and alpha parameters
            m_alphamap( ibin, 0 ) += alpha;
            m_bkgmap( ibin,0 )    += alpha * n_off;
            m_onmap( ibin, 0 )    += n_on;
        }

    } // endfor: looped over background map pixels

    // Zero out the counts map to prepare it for the next observation
    m_skymap = 0.0;
=======
 * @brief Write keywords in FITS HDU
 *
 * @param[in,out] hdu Pointer to FITS HDU.
 *
 * Writes keywords in FITS HDU.
 ***************************************************************************/
void ctskymap::write_hdu_keywords(GFitsHDU* hdu) const
{
    // Continue only if pointer is valid
    if (hdu != NULL) {

        // Set keywords
        hdu->card("BKGSUB", m_bkgsubtract, "Background substraction method");
        hdu->card("E_MIN",  m_emin, "[TeV] Lower energy boundary");
        hdu->card("E_MAX",  m_emax, "[TeV] Upper energy boundary");
        hdu->card("EUNIT",  "TeV",  "Units for E_MIN and E_MAX");

    } // endif: pointer was valid
>>>>>>> 5a2e99f2

    // Return
    return;
}


/***********************************************************************//**
<<<<<<< HEAD
 * @brief Computes the bin-by-bin significance if background subtraction requested
 *
 * Method computes the bin-by bin significance if a background subtraction 
 * method is specified. If method is "IRF", Poisson statistics (in the Gaussian
 * limit) are assumed. If method is "RING" a Li & Ma significance is computed
 * for each bin (as well as a map of the computed alpha values). 
 ***************************************************************************/
void ctskymap::map_significance(void)
{
    // Compute significance from "RING" method (Li & Ma eq. 17)
    if (m_bkgsubtract == "RING") {

        // Check if we're averaging the alpha parameter over all runs
        if (m_runavgalpha) {

            // Log message about what is being done
            log_header2(NORMAL, "Computing run averaged RBM map");
            log_value(NORMAL, "Total pixels to process", m_onmap.npix());

            // Loop through each bin in the on-counts map
            for (int i = 0; i < m_onmap.npix(); ++i) {

                // Since this can take a long time, keep the user updated on
                // the progress when another 10% of pixels is processed
                if (i%(m_onmap.npix()/10)==0) {
                    log_value(NORMAL, "Pixels remaining", m_onmap.npix()-i);
                }

                // Get bin coordinate
                GSkyDir& skydir = m_dirs[i];

                // Compute the alpha and lambda for this bin
                double n_on(0), n_off(0), alpha(0.0);
                compute_ring_values(m_onmap, m_alphamap, skydir,
                                    n_on, n_off, alpha);

                // If alpha is reasonable, then store the results
                if (alpha > 0.0) {
                    // Save the on-counts
                    m_skymap(i,0) = n_on;
                
                    // Save the significance and off-counts
                    m_bkgmap(i,0) = alpha * n_off;
                    m_sigmap(i,0) = 
                        n_on  * std::log((1.0+alpha) * n_on / alpha / (n_on+n_off)) +
                        n_off * std::log((1.0+alpha) * n_off / (n_on+n_off));
                }
            } // endfor: Loop over all pixels
        }

        // Otherwise most of the intensive calculations were done at the
        // observation level.
        else {
            // m_onmap is the integral on-counts map, so update m_skymap
            m_skymap = m_onmap;

        } // endif: m_runavgalpha

        // Multiply the significance map by '-2'
        m_sigmap *= -2.0;

        // Now take the square root
        m_sigmap = sign(m_sigmap) * sqrt( abs(m_sigmap) );
    }

    // ... using Poisson statistics in the Gaussian limit
    else {
        // Compute significance map
        m_sigmap = (m_skymap - m_bkgmap) / sqrt(m_skymap);
    
    } // endif: background subtraction was requested
    
}


/***********************************************************************//**
 * @brief Computes Non, Noff and alpha for a counts map and sensitivity map
 *
 * @param[in]  counts           Counts map
 * @param[in]  sensitivity      Sensitivity map
 * @param[in]  position         Position of the ring & roi centers
 * @param[out] non              Returned estimate of ON counts
 * @param[out] noff             Returned estimate of OFF counts
 * @param[out] alpha            Returned estimate of alpha
 * 
 * This method computes the Non counts Noff values at a given position. It 
 * also computes the alpha parameter from the passed sensitivity map.
 ***************************************************************************/
void ctskymap::compute_ring_values(const GSkyMap& counts, 
                                   const GSkyMap& sensitivity,
                                   const GSkyDir& position,
                                   double& non, double& noff, double& alpha)
{
    // Reset non and noff
    non = 0.0;
    noff = 0.0;
    double alpha_on(0.0);
    double alpha_off(0.0);

    // Define the regions necessary to do the pixel checks
    GSkyRegionCircle roi_reg(position, m_roiradius);
    GSkyRegionCircle inner_reg(position, m_inradius);
    GSkyRegionCircle outer_reg(position, m_outradius);

    // Loop over every pixel in the observation to compute Non, Noff
    for (int j = 0; j < counts.npix(); ++j) {

        // Get the index and sky direction of this pixel
        GSkyDir& skydir = m_dirs[j];

        // Check if it is in the background region
        if ((m_exclmap(j,0) == 1.0) &&
            outer_reg.contains(skydir) &&
            !inner_reg.contains(skydir)) {
            // Update n_off
            noff += counts(j,0);

            // Update alpha_off
            alpha_off += sensitivity(j,0);
        }

        // Check if pixel is inside source region
        else if (roi_reg.contains(skydir)) {
            // Update n_on for significance computation
            non += counts(j,0);

            // Update alpha_on
            alpha_on += sensitivity(j,0);

        } // endif: source and background region check
        
    } // endfor: sub-loop over pixels

    // Compute alpha
    if (alpha_off == 0) {
        alpha = 0.0;
    } else {
        alpha = alpha_on / alpha_off;
    }
    return;
}


/***********************************************************************//**
 * @brief Generates a map of pixels to be excluded from background estimation
 *
 * @param[in] filename Filename from which to take the exclusions from
 ***************************************************************************/
void ctskymap::map_exclusions(const GFilename& filename)
{
    // Create the exlusion map and set all pixels to 1
    m_exclmap = create_map(m_obs);
    m_exclmap = 1.0;

    // Make sure the exclusions filename is valid
    if (!is_valid_filename(filename)) {
        return;
    }

    // Fill the exclusions based on the regions supplied
    if (filename.is_fits()) {
        map_exclusions_fits(filename);
    } else {
        map_exclusions_reg(filename);
    } // endif: generate exclusion map from filename

    return;
}


/***********************************************************************//**
 * @brief Fills exclusions map if file is a FITS image
 *
 * @param[in] filename Filename from which to take the exclusions from
 ***************************************************************************/
void ctskymap::map_exclusions_fits(const GFilename& filename)
{
    // Load the fits image
    GSkyMap inmap(filename);

    // Loop through the individual pixels in the exclusion map
    GSkyDir dir;
    for (int i=0; i<m_exclmap.npix(); i++) {
        // Get the pixel direction
        dir = m_exclmap.pix2dir(i);

        // Check this sky position in the fits map
        if (inmap.contains(dir) && (inmap(inmap.dir2inx(dir)) == 0.0)) {
            // Set the pixel to 0
            m_exclmap(i) = 0.0;

        } // endif: pixel,region overlap check
    } // endfor: Loop over exclusion map pixels
}


/***********************************************************************//**
 * @brief Fills exclusions map if file is a DS9 region file
 *
 * @param[in] filename Filename from which to take the exclusions from
 ***************************************************************************/
void ctskymap::map_exclusions_reg(const GFilename& filename)
{
    // Load the exclusion regions
    GSkyRegions regions(filename);

    // Loop through the individual pixels in the exclusion map
    GSkyDir dir;
    for (int i=0; i<m_exclmap.npix(); i++) {
        // Get the pixel position
        dir = m_exclmap.pix2dir(i);

        // Check if GSkyDir overlaps with the regions
        if (regions.contains(dir)) {
            // Set the pixel to 0
            m_exclmap(i) = 0.0;

        } // endif: pixel,region overlap check
    } // endfor: loop over exclusion map pixels
}


/***********************************************************************//**
=======
>>>>>>> 5a2e99f2
 * @brief Estimates the background in sky map based on IRF template
 *
 * @param[in] lnE Natural logarithm of energy in MeV.
 ***************************************************************************/
double ctskymap::irf_kern::eval(const double& lnE)
{
    // Get log10 of energy in TeV
    double logE = lnE * gammalib::inv_ln10 - 6;

    // Get function value
    double value = (*m_bgd)(logE, m_dir->detx(), m_dir->dety());

    // Correct for variable substitution
    value *= std::exp(lnE);

    // Return value
    return value;
}
<|MERGE_RESOLUTION|>--- conflicted
+++ resolved
@@ -33,16 +33,10 @@
 #include "GSkyRegions.hpp"
 
 /* __ Method name definitions ____________________________________________ */
-<<<<<<< HEAD
 #define G_INIT_MAP                  "ctskymap::init_map(GCTAObservation* obs)"
 #define G_BIN_EVENTS                  "ctskymap::map_events(GCTAObservation*)"
 #define G_BKG_SUBTRACT_IRF    "ctskymap::map_background_irf(GCTAObservation*)"
 #define G_BKG_SUBTRACT_RING  "ctskymap::map_background_ring(GCTAObservation*)"
-=======
-#define G_INIT_MAP                 "ctskymap::init_map(GCTAObservation* obs)"
-#define G_MAP_EVENTS                 "ctskymap::map_events(GCTAObservation*)"
-#define G_MAP_BACKGROUND_IRF "ctskymap::map_background_irf(GCTAObservation*)"
->>>>>>> 5a2e99f2
 
 /* __ Debug definitions __________________________________________________ */
 
@@ -745,7 +739,6 @@
 
 
 /***********************************************************************//**
-<<<<<<< HEAD
  * @brief Estimates the background in sky map based on the ring background method
  *
  * @param[in] obs CTA observation.
@@ -878,7 +871,12 @@
 
     // Zero out the counts map to prepare it for the next observation
     m_skymap = 0.0;
-=======
+
+    // Return
+    return;
+}
+
+/***********************************************************************//**
  * @brief Write keywords in FITS HDU
  *
  * @param[in,out] hdu Pointer to FITS HDU.
@@ -897,15 +895,13 @@
         hdu->card("EUNIT",  "TeV",  "Units for E_MIN and E_MAX");
 
     } // endif: pointer was valid
->>>>>>> 5a2e99f2
-
-    // Return
-    return;
-}
-
-
-/***********************************************************************//**
-<<<<<<< HEAD
+
+    // Return
+    return;
+}
+
+
+/***********************************************************************//**
  * @brief Computes the bin-by-bin significance if background subtraction requested
  *
  * Method computes the bin-by bin significance if a background subtraction 
@@ -1129,8 +1125,6 @@
 
 
 /***********************************************************************//**
-=======
->>>>>>> 5a2e99f2
  * @brief Estimates the background in sky map based on IRF template
  *
  * @param[in] lnE Natural logarithm of energy in MeV.
