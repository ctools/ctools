--- conflicted
+++ resolved
@@ -234,7 +234,8 @@
 
         # Check result file
         self._check_result_file('ctskymap_py4.fits')
-<<<<<<< HEAD
+        self._check_result_file('ctskymap_py4.fits[BACKGROUND]')
+        self._check_result_file('ctskymap_py4.fits[SIGNIFICANCE]')
 
         # ================================
         # TEST RING BACKGROUND SUBTRACTION
@@ -269,10 +270,8 @@
 
         # Check result file
         self._check_result_file('ctskymap_py5.fits', 100, 100)
-=======
-        self._check_result_file('ctskymap_py4.fits[BACKGROUND]')
-        self._check_result_file('ctskymap_py4.fits[SIGNIFICANCE]')
->>>>>>> 5a2e99f2
+        self._check_result_file('ctskymap_py5.fits[BACKGROUND]', 100, 100)
+        self._check_result_file('ctskymap_py5.fits[SIGNIFICANCE]', 100, 100)
 
         # Return
         return
